--- conflicted
+++ resolved
@@ -58,16 +58,11 @@
                 translations/harbour-fernschreiber-pl.ts \
                 translations/harbour-fernschreiber-zh_CN.ts
 
-<<<<<<< HEAD
 contains(QT_ARCH, arm) {
     TARGET_ARCHITECTURE = armv7hl
 } else {
     TARGET_ARCHITECTURE = i486
 }
-=======
-# Use armv7hl for most devices and i486 for emulator and Jolla Tablet. Can most certainly be automated... ;)
-TARGET_ARCHITECTURE = armv7hl
->>>>>>> ec9e4b2f
 
 INCLUDEPATH += $$PWD/tdlib/include
 DEPENDPATH += $$PWD/tdlib/include
