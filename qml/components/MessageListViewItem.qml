/*
    Copyright (C) 2020 Sebastian J. Wolf and other contributors

    This file is part of Fernschreiber.

    Fernschreiber is free software: you can redistribute it and/or modify
    it under the terms of the GNU General Public License as published by
    the Free Software Foundation, either version 3 of the License, or
    (at your option) any later version.

    Fernschreiber is distributed in the hope that it will be useful,
    but WITHOUT ANY WARRANTY; without even the implied warranty of
    MERCHANTABILITY or FITNESS FOR A PARTICULAR PURPOSE. See the
    GNU General Public License for more details.

    You should have received a copy of the GNU General Public License
    along with Fernschreiber. If not, see <http://www.gnu.org/licenses/>.
*/
import QtQuick 2.6
import Sailfish.Silica 1.0
import "../js/twemoji.js" as Emoji
import "../js/functions.js" as Functions
import "../js/debug.js" as Debug

ListItem {
    id: messageListItem
    contentHeight: messageBackground.height + Theme.paddingMedium
    property var chatId
    property var messageId
    property var myMessage
<<<<<<< HEAD
    readonly property var userInformation: tdLibWrapper.getUserInformation(myMessage.sender.user_id)
=======
    property bool canReplyToMessage
    readonly property var userInformation: tdLibWrapper.getUserInformation(myMessage.sender_user_id)
>>>>>>> c327d578
    property QtObject precalculatedValues: ListView.view.precalculatedValues
    readonly property color textColor: isOwnMessage ? Theme.highlightColor : Theme.primaryColor
    readonly property int textAlign: isOwnMessage ? Text.AlignRight : Text.AlignLeft
    readonly property Page page: precalculatedValues.page
    readonly property bool isSelected: messageListItem.precalculatedValues.pageIsSelecting && page.selectedMessages.some(function(existingMessage) {
        return existingMessage.id === messageId
    });
    readonly property bool isOwnMessage: page.myUserId === myMessage.sender.user_id
    property string extraContentComponentName

    highlighted: (down || isSelected) && !menuOpen
    openMenuOnPressAndHold: !messageListItem.precalculatedValues.pageIsSelecting

    signal replyToMessage()
    signal editMessage()

    onClicked: {
        if(messageListItem.precalculatedValues.pageIsSelecting) {
            page.toggleMessageSelection(myMessage);
        } else {
            // Allow extra context to react to click
            var extraContent = extraContentLoader.item
            if (extraContent && ("clicked" in extraContent) && (typeof extraContent.clicked === "function") &&
                mouseX >= extraContentLoader.x && mouseY >= extraContentLoader.y &&
                mouseX < (extraContentLoader.x + extraContentLoader.width) &&
                mouseY < (extraContentLoader.y + extraContentLoader.height)) {
                extraContent.clicked()
            }
        }
    }

    onPressAndHold: {
        if(messageListItem.precalculatedValues.pageIsSelecting) {
            page.selectedMessages = [];
            page.state = ""
        } else {
            contextMenuLoader.active = true;
        }
    }
    Loader {
        id: contextMenuLoader
        active: false
        asynchronous: true
        onStatusChanged: {
            if(status === Loader.Ready) {
                messageListItem.menu = item;
                messageListItem.openMenu();
            }
        }
        sourceComponent: Component {
            ContextMenu {
                Repeater {
                    model: (extraContentLoader.item && ("extraContextMenuItems" in extraContentLoader.item)) ?
                        extraContentLoader.item.extraContextMenuItems : 0
                    delegate: MenuItem {
                        visible: modelData.visible
                        text: modelData.name
                        onClicked: modelData.action()
                    }
                }

                MenuItem {
                    visible: messageListItem.canReplyToMessage
                    onClicked: messageListItem.replyToMessage()
                    text: qsTr("Reply to Message")
                }
                MenuItem {
                    visible: myMessage.can_be_edited
                    onClicked: messageListItem.editMessage()
                    text: qsTr("Edit Message")
                }
                MenuItem {
                    onClicked: {
                        Clipboard.text = Functions.getMessageText(myMessage, true, false, true);
                    }
                    text: qsTr("Copy Message to Clipboard")
                }
                MenuItem {
                    onClicked: {
                        page.toggleMessageSelection(myMessage);
                    }
                    text: qsTr("Select Message")
                }
                MenuItem {
                    onClicked: {
                        tdLibWrapper.pinMessage(page.chatInformation.id, messageId)
                    }
                    text: qsTr("Pin Message")
                    visible: canPinMessages()
                }
                MenuItem {
                    onClicked: {
                        var chatId = page.chatInformation.id;
                        var messageId = messageListItem.messageId;
                        Remorse.itemAction(messageListItem, qsTr("Message deleted"), function() { tdLibWrapper.deleteMessages(chatId, [ messageId]);  })
                    }
                    text: qsTr("Delete Message")
                    visible: myMessage.can_be_deleted_for_all_users || (myMessage.can_be_deleted_only_for_self && myMessage.chat_id === page.myUserId)
                }
            }
        }
    }

    Connections {
        target: chatModel
        onMessagesReceived: {
            messageBackground.isUnread = index > chatModel.getLastReadMessageIndex();
        }
        onMessagesIncrementalUpdate: {
            messageBackground.isUnread = index > chatModel.getLastReadMessageIndex();
        }
        onNewMessageReceived: {
            messageBackground.isUnread = index > chatModel.getLastReadMessageIndex();
        }
        onUnreadCountUpdated: {
            messageBackground.isUnread = index > chatModel.getLastReadMessageIndex();
        }
        onLastReadSentMessageUpdated: {
            Debug.log("[ChatModel] Messages in this chat were read, new last read: ", lastReadSentIndex, ", updating description for index ", index, ", status: ", (index <= lastReadSentIndex));
            messageDateText.text = getMessageStatusText(myMessage, index, lastReadSentIndex, messageDateText.useElapsed);
        }
        onMessageUpdated: {
            if (index === modelIndex) {
                Debug.log("[ChatModel] This message was updated, index ", index, ", updating content...");
                messageDateText.text = getMessageStatusText(myMessage, index, chatView.lastReadSentIndex, messageDateText.useElapsed);
                messageText.text = Emoji.emojify(Functions.getMessageText(myMessage, false, messageListItem.isOwnMessage. false), messageText.font.pixelSize);
            }
        }
    }

    Connections {
        target: tdLibWrapper
        onReceivedMessage: {
            if (messageId === myMessage.reply_to_message_id.toString()) {
                messageInReplyToLoader.inReplyToMessage = message;
            }
        }
    }

    Component.onCompleted: {
        delegateComponentLoadingTimer.start();

        if (myMessage.reply_to_message_id !== 0) {
            tdLibWrapper.getMessage(page.chatInformation.id, myMessage.reply_to_message_id);
        }
    }

    Timer {
        id: delegateComponentLoadingTimer
        interval: 500
        repeat: false
        running: false
        onTriggered: {
            if (typeof myMessage.content !== "undefined") {
                if (messageListItem.extraContentComponentName !== "") {
                    extraContentLoader.setSource(
                                "../components/" +messageListItem.extraContentComponentName +".qml",
                                {
                                    messageListItem: messageListItem
                                })
                } else {
                    if (typeof myMessage.content.web_page !== "undefined") { // only in messageText
                        webPagePreviewLoader.active = true;
                    }
                }
            }
        }
    }

    Row {
        id: messageTextRow
        spacing: Theme.paddingSmall
        width: precalculatedValues.entryWidth
        anchors.centerIn: parent

        Loader {
            id: profileThumbnailLoader
            active: precalculatedValues.showUserInfo
            asynchronous: true
            width: precalculatedValues.profileThumbnailDimensions
            height: width
            anchors.bottom: parent.bottom
            anchors.bottomMargin: Theme.paddingSmall
            sourceComponent: Component {
                ProfileThumbnail {
                    id: messagePictureThumbnail
                    photoData: (typeof messageListItem.userInformation.profile_photo !== "undefined") ? messageListItem.userInformation.profile_photo.small : ({})
                    replacementStringHint: userText.text
                    width: Theme.itemSizeSmall
                    height: Theme.itemSizeSmall
                    visible: precalculatedValues.showUserInfo
                    MouseArea {
                        anchors.fill: parent
                        enabled: !messageListItem.precalculatedValues.pageIsSelecting
                        onClicked: {
                            tdLibWrapper.createPrivateChat(messageListItem.userInformation.id);
                        }
                    }
                }
            }
        }

        Item {
            id: messageTextItem

            width: precalculatedValues.textItemWidth
            height: messageBackground.height

            Rectangle {
                id: messageBackground

                anchors {
                    left: parent.left
                    leftMargin: messageListItem.isOwnMessage ? precalculatedValues.pageMarginDouble : 0
                    verticalCenter: parent.verticalCenter
                }
                height: messageTextColumn.height + precalculatedValues.paddingMediumDouble
                width: precalculatedValues.backgroundWidth
                property bool isUnread: index > chatModel.getLastReadMessageIndex()
                color: isUnread ? Theme.secondaryHighlightColor : Theme.secondaryColor
                radius: parent.width / 50
                opacity: isUnread ? 0.5 : 0.2
                visible: appSettings.showStickersAsImages || myMessage.content['@type'] !== "messageSticker"
                Behavior on color { ColorAnimation { duration: 200 } }
                Behavior on opacity { FadeAnimation {} }
            }

            Column {
                id: messageTextColumn

                spacing: Theme.paddingSmall

                width: precalculatedValues.textColumnWidth
                anchors.centerIn: messageBackground


                Label {
                    id: userText

                    width: parent.width
                    text: messageListItem.isOwnMessage ? qsTr("You") : Emoji.emojify(Functions.getUserName(messageListItem.userInformation), font.pixelSize)
                    font.pixelSize: Theme.fontSizeExtraSmall
                    font.weight: Font.ExtraBold
                    color: messageListItem.textColor
                    maximumLineCount: 1
                    truncationMode: TruncationMode.Fade
                    textFormat: Text.StyledText
                    horizontalAlignment: messageListItem.textAlign
                    visible: precalculatedValues.showUserInfo
                    MouseArea {
                        anchors.fill: parent
                        enabled: !messageListItem.precalculatedValues.pageIsSelecting
                        onClicked: {
                            tdLibWrapper.createPrivateChat(messageListItem.userInformation.id);
                        }
                    }
                }

                Loader {
                    id: messageInReplyToLoader
                    active: myMessage.reply_to_message_id !== 0
                    width: parent.width
                    // text height ~= 1,28*font.pixelSize
                    height: active ? precalculatedValues.messageInReplyToHeight : 0
                    property var inReplyToMessage;
                    sourceComponent: Component {
                        Item {
                            width: messageInReplyToRow.width
                            height: messageInReplyToRow.height
                            InReplyToRow {
                                id: messageInReplyToRow
                                myUserId: page.myUserId
                                visible: true
                                inReplyToMessage: messageInReplyToLoader.inReplyToMessage
                            }
                            MouseArea {
                                anchors.fill: parent
                                onClicked: {
                                    messageOverlayLoader.overlayMessage = messageInReplyToRow.inReplyToMessage;
                                    messageOverlayLoader.active = true;
                                }
                            }
                        }
                    }
                }

                Loader {
                    id: forwardedInformationLoader
                    active: typeof myMessage.forward_info !== "undefined"
                    asynchronous: true
                    width: parent.width
                    height: active ? ( item ? item.height : Theme.itemSizeExtraSmall ) : 0
                    sourceComponent: Component {
                        Row {
                            id: forwardedMessageInformationRow
                            spacing: Theme.paddingSmall
                            width: parent.width

                            Component.onCompleted: {
                                if (myMessage.forward_info.origin["@type"] === "messageForwardOriginChannel") {
                                    var otherChatInformation = tdLibWrapper.getChat(myMessage.forward_info.origin.chat_id);
                                    forwardedThumbnail.photoData = (typeof otherChatInformation.photo !== "undefined") ? otherChatInformation.photo.small : {};
                                    forwardedChannelText.text = Emoji.emojify(otherChatInformation.title, Theme.fontSizeExtraSmall);
                                } else if (myMessage.forward_info.origin["@type"] === "messageForwardOriginUser") {
                                    var otherUserInformation = tdLibWrapper.getUserInformation(myMessage.forward_info.origin.sender_user_id);
                                    forwardedThumbnail.photoData = (typeof otherUserInformation.profile_photo !== "undefined") ? otherUserInformation.profile_photo.small : {};
                                    forwardedChannelText.text = Emoji.emojify(Functions.getUserName(otherUserInformation), Theme.fontSizeExtraSmall);
                                } else {
                                    forwardedChannelText.text = Emoji.emojify(myMessage.forward_info.origin.sender_name, Theme.fontSizeExtraSmall);
                                    forwardedThumbnail.photoData = {};
                                }
                            }

                            ProfileThumbnail {
                                id: forwardedThumbnail
                                replacementStringHint: forwardedChannelText.text
                                width: Theme.itemSizeExtraSmall
                                height: Theme.itemSizeExtraSmall
                            }

                            Column {
                                spacing: Theme.paddingSmall
                                width: parent.width - forwardedThumbnail.width - Theme.paddingSmall
                                Label {
                                    font.pixelSize: Theme.fontSizeExtraSmall
                                    width: parent.width
                                    font.italic: true
                                    truncationMode: TruncationMode.Fade
                                    textFormat: Text.StyledText
                                    text: qsTr("Forwarded Message")
                                }
                                Label {
                                    id: forwardedChannelText
                                    font.pixelSize: Theme.fontSizeExtraSmall
                                    color: Theme.primaryColor
                                    width: parent.width
                                    font.bold: true
                                    truncationMode: TruncationMode.Fade
                                    textFormat: Text.StyledText
                                    text: Emoji.emojify(forwardedMessageInformationRow.otherChatInformation.title, font.pixelSize)
                                }
                            }
                        }
                    }
                }

                Text {
                    id: messageText
                    width: parent.width
                    text: Emoji.emojify(Functions.getMessageText(myMessage, false, messageListItem.isOwnMessage, false), font.pixelSize)
                    font.pixelSize: Theme.fontSizeSmall
                    color: messageListItem.textColor
                    wrapMode: Text.Wrap
                    textFormat: Text.StyledText
                    onLinkActivated: {
                        Functions.handleLink(link);
                    }
                    horizontalAlignment: messageListItem.textAlign
                    linkColor: Theme.highlightColor
                    visible: (text !== "")
                }

                Loader {
                    id: webPagePreviewLoader
                    active: false
                    asynchronous: true
                    width: parent.width
                    height: typeof myMessage.content.web_page !== "undefined" ? precalculatedValues.webPagePreviewHeight : 0

                    sourceComponent: Component {
                        id: webPagePreviewComponent
                        WebPagePreview {
                            id: webPagePreview

                            onImplicitHeightChanged: {
                                webPagePreviewLoader.height = webPagePreview.implicitHeight;
                            }

                            webPageData: myMessage.content.web_page
                            width: parent.width
                            highlighted: messageListItem.highlighted
                        }
                    }
                }

                Loader {
                    id: extraContentLoader
                    width: parent.width
                    asynchronous: true
                    height: item ? item.height : (messageListItem.extraContentComponentName !== "" ? chatView.getContentComponentHeight(messageListItem.extraContentComponentName, myMessage.content, width) : 0)
                }

                Binding {
                    target: extraContentLoader.item
                    when: extraContentLoader.item && ("highlighted" in extraContentLoader.item) && (typeof extraContentLoader.item.highlighted === "boolean")
                    property: "highlighted"
                    value: messageListItem.highlighted
                }

                Timer {
                    id: messageDateUpdater
                    interval: 60000
                    running: true
                    repeat: true
                    onTriggered: {
                        messageDateText.text = getMessageStatusText(myMessage, index, chatView.lastReadSentIndex, messageDateText.useElapsed);
                    }
                }


                Text {
                    width: parent.width

                    property bool useElapsed: true

                    id: messageDateText
                    font.pixelSize: Theme.fontSizeTiny
                    color: messageListItem.isOwnMessage ? Theme.secondaryHighlightColor : Theme.secondaryColor
                    horizontalAlignment: messageListItem.textAlign
                    text: getMessageStatusText(myMessage, index, chatView.lastReadSentIndex, messageDateText.useElapsed)
                    MouseArea {
                        anchors.fill: parent
                        enabled: !messageListItem.precalculatedValues.pageIsSelecting
                        onClicked: {
                            messageDateText.useElapsed = !messageDateText.useElapsed;
                            messageDateText.text = getMessageStatusText(myMessage, index, chatView.lastReadSentIndex, messageDateText.useElapsed);
                        }
                    }
                }

            }

        }

    }

}<|MERGE_RESOLUTION|>--- conflicted
+++ resolved
@@ -28,12 +28,8 @@
     property var chatId
     property var messageId
     property var myMessage
-<<<<<<< HEAD
+    property bool canReplyToMessage
     readonly property var userInformation: tdLibWrapper.getUserInformation(myMessage.sender.user_id)
-=======
-    property bool canReplyToMessage
-    readonly property var userInformation: tdLibWrapper.getUserInformation(myMessage.sender_user_id)
->>>>>>> c327d578
     property QtObject precalculatedValues: ListView.view.precalculatedValues
     readonly property color textColor: isOwnMessage ? Theme.highlightColor : Theme.primaryColor
     readonly property int textAlign: isOwnMessage ? Text.AlignRight : Text.AlignLeft
