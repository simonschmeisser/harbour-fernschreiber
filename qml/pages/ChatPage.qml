/*
    Copyright (C) 2020 Sebastian J. Wolf and other contributors

    This file is part of Fernschreiber.

    Fernschreiber is free software: you can redistribute it and/or modify
    it under the terms of the GNU General Public License as published by
    the Free Software Foundation, either version 3 of the License, or
    (at your option) any later version.

    Fernschreiber is distributed in the hope that it will be useful,
    but WITHOUT ANY WARRANTY; without even the implied warranty of
    MERCHANTABILITY or FITNESS FOR A PARTICULAR PURPOSE. See the
    GNU General Public License for more details.

    You should have received a copy of the GNU General Public License
    along with Fernschreiber. If not, see <http://www.gnu.org/licenses/>.
*/
import QtQuick 2.5
import QtGraphicalEffects 1.0
import QtMultimedia 5.0
import Sailfish.Silica 1.0
import Sailfish.Pickers 1.0
import Nemo.Thumbnailer 1.0
import WerkWolf.Fernschreiber 1.0
import "../components"
import "../js/twemoji.js" as Emoji
import "../js/functions.js" as Functions

Page {
    id: chatPage
    allowedOrientations: Orientation.All
    backNavigation: !stickerPickerLoader.active

    property bool loading: true;
    property bool isInitialized: false;
    property int myUserId: tdLibWrapper.getUserInformation().id;
    property variant chatInformation;
    property bool isPrivateChat: false;
    property bool isBasicGroup: false;
    property bool isSuperGroup: false;
    property bool isChannel: false;
    property variant chatPartnerInformation;
    property variant chatGroupInformation;
    property int chatOnlineMemberCount: 0;
    property variant emojiProposals;

    function updateChatPartnerStatusText() {
        var statusText = Functions.getChatPartnerStatusText(chatPartnerInformation.status['@type'], chatPartnerInformation.status.was_online);
        if(statusText) {
            chatStatusText.text = statusText;
        }
    }

    function updateGroupStatusText() {
        if (chatOnlineMemberCount > 0) {
            chatStatusText.text = qsTr("%1 members, %2 online").arg(Functions.getShortenedCount(chatGroupInformation.member_count)).arg(Functions.getShortenedCount(chatOnlineMemberCount));
        } else {
            if (isChannel) {
                chatStatusText.text = qsTr("%1 subscribers").arg(Functions.getShortenedCount(chatGroupInformation.member_count));
            } else {
                chatStatusText.text = qsTr("%1 members").arg(Functions.getShortenedCount(chatGroupInformation.member_count));
            }
        }
    }

    function initializePage() {
        console.log("[ChatPage] Initializing chat page...");
        chatView.currentIndex = -1;
        chatView.lastReadSentIndex = 0;
        var chatType = chatInformation.type['@type'];
        isPrivateChat = ( chatType === "chatTypePrivate" );
        isBasicGroup = ( chatType === "chatTypeBasicGroup" );
        isSuperGroup = ( chatType === "chatTypeSupergroup" );
        if (isPrivateChat) {
            chatPartnerInformation = tdLibWrapper.getUserInformation(chatInformation.type.user_id);
            updateChatPartnerStatusText();
        }
        if (isBasicGroup) {
            chatGroupInformation = tdLibWrapper.getBasicGroup(chatInformation.type.basic_group_id);
            updateGroupStatusText();
        }
        if (isSuperGroup) {
            chatGroupInformation = tdLibWrapper.getSuperGroup(chatInformation.type.supergroup_id);
            isChannel = chatGroupInformation.is_channel;
            updateGroupStatusText();
        }
        if (stickerManager.needsReload()) {
            console.log("Stickers will be reloaded!");
            tdLibWrapper.getRecentStickers();
            tdLibWrapper.getInstalledStickerSets();
            stickerManager.setNeedsReload(false);
        }
    }

    function getMessageStatusText(message, listItemIndex, lastReadSentIndex) {
        var messageStatusSuffix = "";
        if(!message) {
            return "";
        }

        if (message.edit_date > 0) {
            messageStatusSuffix += " - " + qsTr("edited");
        }

        if (chatPage.myUserId === message.sender_user_id) {
            messageStatusSuffix += "&nbsp;&nbsp;"
            if (listItemIndex <= lastReadSentIndex) {
                // Read by other party
                messageStatusSuffix += Emoji.emojify("✅", Theme.fontSizeTiny);
            } else {
                // Not yet read by other party
                if (message.sending_state) {
                    if (message.sending_state['@type'] === "messageSendingStatePending") {
                        messageStatusSuffix += Emoji.emojify("🕙", Theme.fontSizeTiny);
                    } else {
                        // Sending failed...
                        messageStatusSuffix += Emoji.emojify("❌", Theme.fontSizeTiny);
                    }
                } else {
                    messageStatusSuffix += Emoji.emojify("☑️", Theme.fontSizeTiny);
                }
            }
        }
        return Functions.getDateTimeElapsed(message.date) + messageStatusSuffix;
    }

    function clearAttachmentPreviewRow() {
        attachmentPreviewRow.visible = false;
        attachmentPreviewRow.isPicture = false;
        attachmentPreviewRow.isVideo = false;
        attachmentPreviewRow.isDocument = false;
        attachmentPreviewRow.fileProperties = {};
    }

    function controlSendButton() {
        if (newMessageTextField.text.length !== 0
                || attachmentPreviewRow.isPicture
                || attachmentPreviewRow.isDocument
                || attachmentPreviewRow.isVideo) {
            newMessageSendButton.enabled = true;
        } else {
            newMessageSendButton.enabled = false;
        }
    }

    function sendMessage() {
        if (newMessageColumn.editMessageId !== "0") {
            tdLibWrapper.editMessageText(chatInformation.id, newMessageColumn.editMessageId, newMessageTextField.text);
        } else {
            if (attachmentPreviewRow.visible) {
                if (attachmentPreviewRow.isPicture) {
                    tdLibWrapper.sendPhotoMessage(chatInformation.id, attachmentPreviewRow.fileProperties.filePath, newMessageTextField.text, newMessageColumn.replyToMessageId);
                }
                if (attachmentPreviewRow.isVideo) {
                    tdLibWrapper.sendVideoMessage(chatInformation.id, attachmentPreviewRow.fileProperties.filePath, newMessageTextField.text, newMessageColumn.replyToMessageId);
                }
                if (attachmentPreviewRow.isDocument) {
                    tdLibWrapper.sendDocumentMessage(chatInformation.id, attachmentPreviewRow.fileProperties.filePath, newMessageTextField.text, newMessageColumn.replyToMessageId);
                }
                clearAttachmentPreviewRow();
            } else {
                tdLibWrapper.sendTextMessage(chatInformation.id, newMessageTextField.text, newMessageColumn.replyToMessageId);
            }
        }
        controlSendButton();
        newMessageInReplyToRow.inReplyToMessage = null;
        newMessageColumn.editMessageId = "0";
    }

    function getWordBoundaries(text, cursorPosition) {
        var wordBoundaries = { beginIndex : 0, endIndex : text.length};
        var currentIndex = 0;
        for (currentIndex = (cursorPosition - 1); currentIndex > 0; currentIndex--) {
            if (text.charAt(currentIndex) === ' ') {
                wordBoundaries.beginIndex = currentIndex + 1;
                break;
            }
        }
        for (currentIndex = cursorPosition; currentIndex < text.length; currentIndex++) {
            if (text.charAt(currentIndex) === ' ') {
                wordBoundaries.endIndex = currentIndex;
                break;
            }
        }
        return wordBoundaries;
    }

    function handleMessageTextReplacement(text, cursorPosition) {
        var wordBoundaries = getWordBoundaries(text, cursorPosition);

        var currentWord = text.substring(wordBoundaries.beginIndex, wordBoundaries.endIndex);
        if (currentWord.length > 1 && currentWord.charAt(0) === ':') {
            tdLibWrapper.searchEmoji(currentWord.substring(1));
        } else {
            chatPage.emojiProposals = null;
        }
    }

    function replaceMessageText(text, cursorPosition, newText) {
        var wordBoundaries = getWordBoundaries(text, cursorPosition);
        var newCompleteText = text.substring(0, wordBoundaries.beginIndex) + newText + " " + text.substring(wordBoundaries.endIndex);
        var newIndex = wordBoundaries.beginIndex + newText.length + 1;
        newMessageTextField.text = newCompleteText;
        newMessageTextField.cursorPosition = newIndex;
        lostFocusTimer.start();
    }

    Component.onCompleted: {
        initializePage();
    }

    Component.onDestruction: {
        tdLibWrapper.closeChat(chatInformation.id);
    }

    onStatusChanged: {
        switch(status) {
        case PageStatus.Activating:
            tdLibWrapper.openChat(chatInformation.id);
            break;
        case PageStatus.Active:
            if (!chatPage.isInitialized) {
                chatModel.initialize(chatInformation);
                chatPage.isInitialized = true;
            }
            break;
        }

    }

    Connections {
        target: tdLibWrapper
        onUserUpdated: {
            if (isPrivateChat && chatPartnerInformation.id.toString() === userId ) {
                chatPartnerInformation = userInformation;
                updateChatPartnerStatusText();
            }
        }
        onBasicGroupUpdated: {
            if (isBasicGroup && chatGroupInformation.id.toString() === groupId ) {
                chatGroupInformation = groupInformation;
                updateGroupStatusText();
            }
        }
        onSuperGroupUpdated: {
            if (isSuperGroup && chatGroupInformation.id.toString() === groupId ) {
                chatGroupInformation = groupInformation;
                updateGroupStatusText();
            }
        }
        onChatOnlineMemberCountUpdated: {
            console.log(isSuperGroup + "/" + isBasicGroup + "/" + chatInformation.id.toString() + "/" + chatId);
            if ((isSuperGroup || isBasicGroup) && chatInformation.id.toString() === chatId) {
                chatOnlineMemberCount = onlineMemberCount;
                updateGroupStatusText();
            }
        }
        onFileUpdated: {
            uploadStatusRow.visible = fileInformation.remote.is_uploading_active;
            uploadingProgressBar.maximumValue = fileInformation.size;
            uploadingProgressBar.value = fileInformation.remote.uploaded_size;
        }
        onEmojiSearchSuccessful: {
            chatPage.emojiProposals = result;
        }
    }

    Connections {
        target: chatModel
        onMessagesReceived: {
            console.log("[ChatPage] Messages received, view has " + chatView.count + " messages, setting view to index " + modelIndex + ", own messages were read before index " + lastReadSentIndex);
            if(totalCount === 0) {
                console.log("[ChatPage] actually, skipping that: No Messages in Chat.");

                chatView.positionViewAtEnd();
                chatPage.loading = false;
                return;
            }

            chatView.lastReadSentIndex = lastReadSentIndex;
            if (modelIndex === (chatView.count - 1)) {
                chatView.positionViewAtEnd();
            } else {
                chatView.positionViewAtIndex(modelIndex, ListView.Beginning);
            }
            chatPage.loading = false;
            if (chatView.height > chatView.contentHeight) {
                console.log("[ChatPage] Chat content quite small...");
                tdLibWrapper.viewMessage(chatInformation.id, chatModel.getMessage(chatView.count - 1).id, false);
            }
        }
        onNewMessageReceived: {
            if (message.sender_user_id === chatPage.myUserId) {
                console.log("[ChatPage] Own message received, scrolling down to see it...");
                chatView.scrollToBottom();
            }
        }
        onUnreadCountUpdated: {
            console.log("[ChatPage] Unread count updated, new count: " + unreadCount);
            chatInformation.unread_count = unreadCount;
            chatUnreadMessagesCountBackground.visible = ( !chatPage.loading && unreadCount > 0 );
            chatUnreadMessagesCount.text = unreadCount > 99 ? "99+" : unreadCount;
        }
        onLastReadSentMessageUpdated: {
            console.log("[ChatPage] Updating last read sent index, new index: " + lastReadSentIndex);
            chatView.lastReadSentIndex = lastReadSentIndex;
        }
        onMessagesIncrementalUpdate: {
            console.log("Incremental update received. View now has " + chatView.count + " messages, view is on index " + modelIndex + ", own messages were read before index " + lastReadSentIndex);
            chatView.currentIndex = modelIndex;
            chatView.lastReadSentIndex = lastReadSentIndex;
            chatViewCooldownTimer.start();
        }
        onNotificationSettingsUpdated: {
            chatInformation = chatModel.getChatInformation();
            muteChatMenuItem.text = chatInformation.notification_settings.mute_for > 0 ? qsTr("Unmute Chat") : qsTr("Mute Chat");
        }
    }

    Timer {
        id: lostFocusTimer
        interval: 200
        running: false
        repeat: false
        onTriggered: {
            newMessageTextField.forceActiveFocus();
        }
    }

    Timer {
        id: textReplacementTimer
        interval: 600
        running: false
        repeat: false
        onTriggered: {
            handleMessageTextReplacement(newMessageTextField.text, newMessageTextField.cursorPosition);
        }
    }

    Timer {
        id: chatContactTimeUpdater
        interval: 60000
        running: isPrivateChat
        repeat: true
        onTriggered: {
            updateChatPartnerStatusText();
        }
    }

    SilicaFlickable {
        id: chatContainer
        anchors.fill: parent
        contentHeight: height
        contentWidth: width

        PullDownMenu {
            visible: chatInformation.id !== chatPage.myUserId && !stickerPickerLoader.active
            MenuItem {
                id: muteChatMenuItem
                onClicked: {
                    var newNotificationSettings = chatInformation.notification_settings;
                    if (newNotificationSettings.mute_for > 0) {
                        newNotificationSettings.mute_for = 0;
                    } else {
                        newNotificationSettings.mute_for = 6666666;
                    }
                    tdLibWrapper.setChatNotificationSettings(chatInformation.id, newNotificationSettings);
                }
                text: chatInformation.notification_settings.mute_for > 0 ? qsTr("Unmute Chat") : qsTr("Mute Chat")
            }
        }

        BackgroundItem {
            id: headerMouseArea
            height: headerRow.height
            width: parent.width
            onClicked: {
                pageStack.push(Qt.resolvedUrl("../pages/ChatInformationPage.qml"), { "chatInformation" : chatInformation, "privateChatUserInformation": chatPartnerInformation, "groupInformation": chatGroupInformation, "chatOnlineMemberCount": chatOnlineMemberCount});
            }
        }
        Column {
            id: chatColumn
            width: parent.width
            height: parent.height
            spacing: Theme.paddingSmall

            Row {
                id: headerRow
                width: parent.width - (3 * Theme.horizontalPageMargin)
                height: chatOverviewColumn.height + Theme.paddingLarge
                anchors.horizontalCenter: parent.horizontalCenter
                spacing: Theme.paddingMedium

                ProfileThumbnail {
                    id: chatPictureThumbnail
                    photoData: (typeof chatInformation.photo !== "undefined") ? chatInformation.photo.small : ""
                    replacementStringHint: chatNameText.text
                    width: chatOverviewColumn.height
                    height: chatOverviewColumn.height
                    anchors.bottom: parent.bottom
                    anchors.bottomMargin: Theme.paddingSmall
                }

                Column {
                    id: chatOverviewColumn
                    width: parent.width - chatPictureThumbnail.width - Theme.paddingMedium
                    anchors.bottom: parent.bottom
                    anchors.bottomMargin: Theme.paddingSmall
                    Text {
                        id: chatNameText
                        text: chatInformation.title !== "" ? Emoji.emojify(chatInformation.title, font.pixelSize) : qsTr("Unknown")
                        textFormat: Text.StyledText
                        font.pixelSize: Theme.fontSizeLarge
                        font.family: Theme.fontFamilyHeading
                        color: Theme.highlightColor
                        elide: Text.ElideRight
                        width: parent.width
                        maximumLineCount: 1
                        horizontalAlignment: Text.AlignRight
                        onTruncatedChanged: {
                            // There is obviously a bug in QML in truncating text with images.
                            // We simply remove Emojis then...
                            if (truncated) {
                                text = text.replace(/\<img [^>]+\/\>/g, "");
                            }
                        }
                    }
                    Text {
                        id: chatStatusText
                        text: ""
                        textFormat: Text.StyledText
                        font.pixelSize: Theme.fontSizeExtraSmall
                        font.family: Theme.fontFamilyHeading
                        color: headerMouseArea.pressed ? Theme.secondaryHighlightColor : Theme.secondaryColor
                        elide: Text.ElideRight
                        width: parent.width
                        maximumLineCount: 1
                        horizontalAlignment: Text.AlignRight
                    }
                }
            }

            Item {
                id: chatViewItem
                width: parent.width
                height: parent.height - headerRow.height - Theme.paddingSmall - ( chatPage.isChannel ? 0 : ( newMessageColumn.height + Theme.paddingSmall ) )

                property int previousHeight;

                Component.onCompleted: {
                    previousHeight = height;
                }

                onHeightChanged: {
                    var deltaHeight = previousHeight - height;
                    chatView.contentY = chatView.contentY + deltaHeight;
                    previousHeight = height;
                }

                Timer {
                    id: chatViewCooldownTimer
                    interval: 2000
                    repeat: false
                    running: false
                    onTriggered: {
                        console.log("[ChatPage] Cooldown completed...");
                        chatView.inCooldown = false;
                    }
                }


                SilicaListView {
                    id: chatView

                    anchors.fill: parent
                    opacity: chatPage.loading ? 0 : 1
                    Behavior on opacity { NumberAnimation {} }
                    clip: true

                    property int lastReadSentIndex: 0
                    property bool inCooldown: false

                    function handleScrollPositionChanged() {
                        console.log("Current position: " + chatView.contentY);
                        tdLibWrapper.viewMessage(chatInformation.id, chatView.itemAt(chatView.contentX, ( chatView.contentY + chatView.height - Theme.horizontalPageMargin )).myMessage.id, false);
                    }

                    onContentYChanged: {
                        if (!chatPage.loading && !chatView.inCooldown && chatView.indexAt(chatView.contentX, chatView.contentY) < 10) {
                            console.log("[ChatPage] Trying to get older history items...");
                            chatView.inCooldown = true;
                            chatModel.triggerLoadMoreHistory();
                        }
                    }

                    onMovementEnded: {
                        handleScrollPositionChanged();
                    }

                    onQuickScrollAnimatingChanged: {
                        if (!quickScrollAnimating) {
                            handleScrollPositionChanged();
                        }
                    }

                    model: chatModel
                    property variant contentComponentNames: ({
                                                              messageSticker: "StickerPreview",
                                                              messagePhoto: "ImagePreview",
                                                              messageVideo: "VideoPreview",
                                                              messageAnimation: "VideoPreview",
                                                              messageAudio: "AudioPreview",
                                                              messageVoiceNote: "AudioPreview",
                                                              messageDocument: "DocumentPreview",
                                                              messageLocation: "LocationPreview",
                                                              messageVenue: "LocationPreview",
                                                              messagePoll: "PollPreview"
                                                          })
                    function getContentComponentHeight(componentName, content, parentWidth) {
                        switch(componentName) {
                        case "StickerPreview": return content.sticker.height;
                        case "ImagePreview":
                        case "LocationPreview":
                            return parentWidth * 0.66666666; // 2 / 3;
                        case "VideoPreview":
                            return Functions.getVideoHeight(parentWidth, ( content['@type'] === "messageVideo" ) ? content.video : content.animation);
                        case "AudioPreview":
                            return parentWidth / 2;
                        case "DocumentPreview":
                            return Theme.itemSizeSmall;
                        case "PollPreview":
                            return Theme.itemSizeSmall * (4 + content.poll.options);
                        }
                    }

                    delegate: ListItem {
                        id: messageListItem
                        contentHeight: messageBackground.height + Theme.paddingMedium
                        contentWidth: parent.width

                        property variant myMessage: display
                        property variant userInformation: tdLibWrapper.getUserInformation(display.sender_user_id)
                        property Page page: chatPage

                        property bool isOwnMessage: chatPage.myUserId === display.sender_user_id
                        property string extraContentComponentName: typeof display.content !== "undefined"
                                                                   && chatView.contentComponentNames.hasOwnProperty(display.content['@type']) ?
                                                                    chatView.contentComponentNames[display.content['@type']] : ""
                        menu: ContextMenu {
                            MenuItem {
                                onClicked: {
                                    newMessageInReplyToRow.inReplyToMessage = display;
                                    newMessageTextField.focus = true;
                                }
                                text: qsTr("Reply to Message")
                            }
                            MenuItem {
                                onClicked: {
                                    newMessageColumn.editMessageId = display.id;
                                    newMessageTextField.text = Functions.getMessageText(display, false, false);
                                    newMessageTextField.focus = true;
                                }
                                text: qsTr("Edit Message")
                                visible: display.can_be_edited
                            }
                            MenuItem {
                                onClicked: {
<<<<<<< HEAD
                                    Clipboard.text = messageText.text
                                }
                                text: qsTr("Copy Message to Clipboard")
                            }
                            MenuItem {
                                onClicked: {
                                    deleteMessageRemorseItem.execute(messageListItem, qsTr("Deleting message"), function() { tdLibWrapper.deleteMessages(chatInformation.id, [ display.id ]); } );
=======
                                    var chatId = chatInformation.id;
                                    var messageId = display.id;
                                    Remorse.itemAction(messageListItem, qsTr("Message deleted"), function() { tdLibWrapper.deleteMessages(chatId, [ messageId]);  })
>>>>>>> 09256d8e
                                }
                                text: qsTr("Delete Message")
                                visible: display.can_be_deleted_for_all_users || (display.can_be_deleted_only_for_self && display.chat_id === chatPage.myUserId)
                            }
                        }

                        Connections {
                            target: chatModel
                            onUnreadCountUpdated: {
                                messageBackground.color = index > ( chatView.count - unreadCount - 1 ) ? Theme.secondaryHighlightColor : Theme.secondaryColor;
                                messageBackground.opacity = index > ( chatView.count - unreadCount - 1 ) ? 0.5 : 0.2;
                            }
                            onNewMessageReceived: {
                                messageBackground.color = index > ( chatView.count - chatInformation.unreadCount - 1 ) ? Theme.secondaryHighlightColor : Theme.secondaryColor;
                                messageBackground.opacity = index > ( chatView.count - chatInformation.unreadCount - 1 ) ? 0.5 : 0.2;
                            }

                            onLastReadSentMessageUpdated: {
                                console.log("[ChatModel] Messages in this chat were read, new last read: " + lastReadSentIndex + ", updating description for index " + index + ", status: " + (index <= lastReadSentIndex));
                                messageDateText.text = getMessageStatusText(display, index, lastReadSentIndex);
                            }
                            onMessageUpdated: {
                                if (index === modelIndex) {
                                    console.log("[ChatModel] This message was updated, index " + index + ", updating content...");
                                    messageDateText.text = getMessageStatusText(display, index, chatView.lastReadSentIndex);
                                    messageText.text = Emoji.emojify(Functions.getMessageText(display, false, messageListItem.isOwnMessage), messageText.font.pixelSize);
                                    if(locationPreviewLoader.active && locationPreviewLoader.status === Loader.Ready) {
                                        locationPreviewLoader.item.locationData = display.content.location;
                                        locationPreviewLoader.item.updatePicture()
                                    }
                                }
                            }
                        }

                        Connections {
                            target: tdLibWrapper
                            onReceivedMessage: {
                                if (messageId === display.reply_to_message_id.toString()) {
                                    messageInReplyToRow.inReplyToMessage = message;
                                    messageInReplyToRow.visible = true;
                                }
                            }
                        }

                        Component.onCompleted: {
                            delegateComponentLoadingTimer.start();
                        }

                        Timer {
                            id: delegateComponentLoadingTimer
                            interval: 500
                            repeat: false
                            running: false
                            onTriggered: {
                                if (typeof display.content !== "undefined") {
                                    if(messageListItem.extraContentComponentName !== "") {
                                        extraContentLoader.setSource(
                                                    "../components/" +messageListItem.extraContentComponentName +".qml",
                                                    {
                                                       messageListItem: messageListItem
                                                   })
                                    } else {
                                        if(typeof display.content.web_page !== "undefined") { // only in messageText
                                            webPagePreviewLoader.active = true;
                                        }
                                    }
                                }
                            }
                        }


                        Row {
                            id: messageTextRow
                            spacing: Theme.paddingSmall
                            width: parent.width - ( 2 * Theme.horizontalPageMargin )
                            anchors.horizontalCenter: parent.horizontalCenter
                            anchors.verticalCenter: parent.verticalCenter

                            Loader {
                                id: profileThumbnailLoader
                                active: (( chatPage.isBasicGroup || chatPage.isSuperGroup ) && !chatPage.isChannel)
                                asynchronous: true
                                width: active ? Theme.itemSizeSmall : 0
                                height: active ? Theme.itemSizeSmall : 0
                                anchors.bottom: parent.bottom
                                anchors.bottomMargin: Theme.paddingSmall
                                sourceComponent: Component {
                                    ProfileThumbnail {
                                        id: messagePictureThumbnail
                                        photoData: (typeof messageListItem.userInformation.profile_photo !== "undefined") ? messageListItem.userInformation.profile_photo.small : ""
                                        replacementStringHint: userText.text
                                        width: visible ? Theme.itemSizeSmall : 0
                                        height: visible ? Theme.itemSizeSmall : 0
                                        visible: ( chatPage.isBasicGroup || chatPage.isSuperGroup ) && !chatPage.isChannel
                                    }
                                }
                            }

                            Item {
                                id: messageTextItem

                                width: parent.width - profileThumbnailLoader.width - Theme.paddingSmall
                                height: messageBackground.height

                                Rectangle {
                                    id: messageBackground
                                    anchors {
                                        left: parent.left
                                        leftMargin: messageListItem.isOwnMessage ? 2 * Theme.horizontalPageMargin : 0
                                        right: parent.right
                                        rightMargin: messageListItem.isOwnMessage ? 0 : 2 * Theme.horizontalPageMargin
                                        verticalCenter: parent.verticalCenter
                                    }
                                    height: messageTextColumn.height + ( 2 * Theme.paddingMedium )

                                    color: index > ( chatView.count - chatInformation.unread_count - 1 ) ? Theme.secondaryHighlightColor : Theme.secondaryColor
                                    radius: parent.width / 50
                                    opacity: index > ( chatView.count - chatInformation.unread_count - 1 ) ? 0.5 : 0.2
                                    visible: appSettings.showStickersAsImages || display.content['@type'] !== "messageSticker"
                                }

                                Column {
                                    id: messageTextColumn

                                    spacing: Theme.paddingSmall

                                    width: messageBackground.width - Theme.horizontalPageMargin
                                    anchors.centerIn: messageBackground

                                    Component.onCompleted: {
                                        if (display.reply_to_message_id !== 0) {
                                            tdLibWrapper.getMessage(chatInformation.id, display.reply_to_message_id);
                                        }
                                    }


                                    Text {
                                        id: userText

                                        width: parent.width
                                        text: !messageListItem.isOwnMessage ? Emoji.emojify(Functions.getUserName(messageListItem.userInformation), font.pixelSize) : qsTr("You")
                                        font.pixelSize: Theme.fontSizeExtraSmall
                                        font.weight: Font.ExtraBold
                                        color: messageListItem.isOwnMessage ? Theme.highlightColor : Theme.primaryColor
                                        maximumLineCount: 1
                                        elide: Text.ElideRight
                                        textFormat: Text.StyledText
                                        horizontalAlignment: messageListItem.isOwnMessage ? Text.AlignRight : Text.AlignLeft
                                        visible: ( chatPage.isBasicGroup || chatPage.isSuperGroup ) && !chatPage.isChannel
                                    }

                                    InReplyToRow {
                                        id: messageInReplyToRow
                                        myUserId: chatPage.myUserId
                                        visible: false
                                    }

                                    Loader {
                                        id: forwardedInformationLoader
                                        active: typeof display.forward_info !== "undefined"
                                        asynchronous: true
                                        width: parent.width
//                                        height: active ? ( item ? item.height : Theme.itemSizeExtraSmall ) : 0
                                        sourceComponent: Component {
                                            Row {
                                                id: forwardedMessageInformationRow
                                                spacing: Theme.paddingSmall
                                                width: parent.width

                                                Component.onCompleted: {
                                                    if (display.forward_info.origin["@type"] === "messageForwardOriginChannel") {
                                                        var otherChatInformation = tdLibWrapper.getChat(display.forward_info.origin.chat_id);
                                                        forwardedThumbnail.photoData = (typeof otherChatInformation.photo !== "undefined") ? otherChatInformation.photo.small : "";
                                                        forwardedChannelText.text = Emoji.emojify(otherChatInformation.title, Theme.fontSizeExtraSmall);
                                                    } else if (display.forward_info.origin["@type"] === "messageForwardOriginUser") {
                                                        var otherUserInformation = tdLibWrapper.getUserInformation(display.forward_info.origin.sender_user_id);
                                                        forwardedThumbnail.photoData = (typeof otherUserInformation.profile_photo !== "undefined") ? otherUserInformation.profile_photo.small : "";
                                                        forwardedChannelText.text = Emoji.emojify(Functions.getUserName(otherUserInformation), Theme.fontSizeExtraSmall);
                                                    } else {
                                                        forwardedThumbnail.photoData = "";
                                                        forwardedChannelText.text = Emoji.emojify(display.forward_info.origin.sender_user_name, Theme.fontSizeExtraSmall);
                                                    }
                                                }

                                                ProfileThumbnail {
                                                    id: forwardedThumbnail
                                                    replacementStringHint: forwardedChannelText.text
                                                    width: Theme.itemSizeExtraSmall
                                                    height: Theme.itemSizeExtraSmall
                                                }

                                                Column {
                                                    spacing: Theme.paddingSmall
                                                    width: parent.width
                                                    Text {
                                                        font.pixelSize: Theme.fontSizeExtraSmall
                                                        color: Theme.primaryColor
                                                        width: parent.width
                                                        font.italic: true
                                                        elide: Text.ElideRight
                                                        textFormat: Text.StyledText
                                                        text: qsTr("Forwarded Message")
                                                        onTruncatedChanged: {
                                                            // There is obviously a bug in QML in truncating text with images.
                                                            // We simply remove Emojis then...
                                                            if (truncated) {
                                                                text = text.replace(/\<img [^>]+\/\>/g, "");
                                                            }
                                                        }
                                                    }
                                                    Text {
                                                        id: forwardedChannelText
                                                        font.pixelSize: Theme.fontSizeExtraSmall
                                                        color: Theme.primaryColor
                                                        width: parent.width
                                                        font.bold: true
                                                        elide: Text.ElideRight
                                                        textFormat: Text.StyledText
                                                        text: Emoji.emojify(forwardedMessageInformationRow.otherChatInformation.title, font.pixelSize)
                                                        onTruncatedChanged: {
                                                            // There is obviously a bug in QML in truncating text with images.
                                                            // We simply remove Emojis then...
                                                            if (truncated) {
                                                                text = text.replace(/\<img [^>]+\/\>/g, "");
                                                            }
                                                        }
                                                    }
                                                }


                                            }
                                        }
                                    }

                                    Text {
                                        id: messageText

                                        width: parent.width
                                        text: Emoji.emojify(Functions.getMessageText(display, false, messageListItem.isOwnMessage), font.pixelSize)
                                        font.pixelSize: Theme.fontSizeSmall
                                        color: messageListItem.isOwnMessage ? Theme.highlightColor : Theme.primaryColor
                                        wrapMode: Text.Wrap
                                        textFormat: Text.StyledText
                                        onLinkActivated: {
                                            Functions.handleLink(link);
                                        }
                                        horizontalAlignment: messageListItem.isOwnMessage ? Text.AlignRight : Text.AlignLeft
                                        linkColor: Theme.highlightColor
                                        visible: (text !== "")
                                    }

                                    Loader {
                                        id: webPagePreviewLoader
                                        active: false
                                        asynchronous: true
                                        width: parent.width
                                        height: messageListItem.containsWebPage ? ( (parent.width * 2 / 3) + (6 * Theme.fontSizeExtraSmall) + ( 7 * Theme.paddingSmall) ) : 0

                                        sourceComponent: Component {
                                            id: webPagePreviewComponent
                                            WebPagePreview {
                                                id: webPagePreview

                                                onImplicitHeightChanged: {
                                                    webPagePreviewLoader.height = webPagePreview.implicitHeight;
                                                }

                                                webPageData: messageListItem.containsWebPage ? display.content.web_page : ""
                                                width: parent.width
                                            }
                                        }
                                    }
                                    Loader {
                                        id: extraContentLoader
                                        width: parent.width
                                        asynchronous: true
                                        property int heightPreset: messageListItem.extraContentComponentName !== "" ? chatView.getContentComponentHeight(messageListItem.extraContentComponentName, display.content, width) : 0
                                        height: item ? item.height : heightPreset
                                    }

                                    Timer {
                                        id: messageDateUpdater
                                        interval: 60000
                                        running: true
                                        repeat: true
                                        onTriggered: {
                                            messageDateText.text = getMessageStatusText(display, index, chatView.lastReadSentIndex);
                                        }
                                    }


                                    Text {
                                        width: parent.width

                                        id: messageDateText
                                        font.pixelSize: Theme.fontSizeTiny
                                        color: messageListItem.isOwnMessage ? Theme.secondaryHighlightColor : Theme.secondaryColor
                                        horizontalAlignment: messageListItem.isOwnMessage ? Text.AlignRight : Text.AlignLeft
                                        text: getMessageStatusText(display, index, chatView.lastReadSentIndex)
                                    }

                                }

                            }

                        }

                    }

                    VerticalScrollDecorator {}

                    ViewPlaceholder {
                        enabled: chatView.count === 0
                        text: qsTr("This chat is empty.")
                    }
                }

                Column {
                    width: parent.width
                    height: loadingLabel.height + loadingBusyIndicator.height + Theme.paddingMedium
                    spacing: Theme.paddingMedium
                    anchors.verticalCenter: parent.verticalCenter

                    opacity: chatPage.loading ? 1 : 0
                    Behavior on opacity { FadeAnimation {} }
                    visible: chatPage.loading

                    InfoLabel {
                        id: loadingLabel
                        text: qsTr("Loading messages...")
                    }

                    BusyIndicator {
                        id: loadingBusyIndicator
                        anchors.horizontalCenter: parent.horizontalCenter
                        running: chatPage.loading
                        size: BusyIndicatorSize.Large
                    }
                }

                Item {
                    id: chatUnreadMessagesItem
                    width: Theme.fontSizeHuge
                    height: Theme.fontSizeHuge
                    anchors.right: parent.right
                    anchors.rightMargin: Theme.paddingMedium
                    anchors.bottom: parent.bottom
                    anchors.bottomMargin: Theme.paddingMedium
                    Rectangle {
                        id: chatUnreadMessagesCountBackground
                        color: Theme.highlightBackgroundColor
                        anchors.fill: parent
                        radius: width / 2
                        visible: !chatPage.loading && chatInformation.unread_count > 0
                    }

                    Text {
                        id: chatUnreadMessagesCount
                        font.pixelSize: Theme.fontSizeMedium
                        font.bold: true
                        color: Theme.primaryColor
                        anchors.centerIn: chatUnreadMessagesCountBackground
                        visible: chatUnreadMessagesCountBackground.visible
                        text: chatInformation.unread_count > 99 ? "99+" : chatInformation.unread_count
                    }
                    MouseArea {
                        anchors.fill: parent
                        onClicked: {
                            chatView.positionViewAtIndex(chatView.count - 1 - chatInformation.unread_count, ListView.Beginning);
                        }
                    }
                }

                Loader {
                    id: stickerPickerLoader
                    active: false
                    asynchronous: true
                    width: parent.width
                    height: active ? parent.height : 0
                    source: "../components/StickerPicker.qml"
                }

            }

            Column {
                id: newMessageColumn
                spacing: Theme.paddingSmall

                width: parent.width - ( 2 * Theme.horizontalPageMargin )
                anchors.horizontalCenter: parent.horizontalCenter
                visible: !chatPage.isChannel

                property string replyToMessageId: "0";
                property string editMessageId: "0";

                InReplyToRow {
                    onInReplyToMessageChanged: {
                        if (inReplyToMessage) {
                            newMessageColumn.replyToMessageId = newMessageInReplyToRow.inReplyToMessage.id.toString()
                            newMessageInReplyToRow.visible = true;
                        } else {
                            newMessageInReplyToRow.visible = false;
                            newMessageColumn.replyToMessageId = "0";
                        }
                    }

                    editable: true

                    onClearRequested: {
                        newMessageInReplyToRow.inReplyToMessage = null;
                    }

                    id: newMessageInReplyToRow
                    myUserId: chatPage.myUserId
                    visible: false
                }

                Row {
                    id: attachmentOptionsRow
                    visible: false
                    anchors.right: parent.right
                    width: parent.width
                    layoutDirection: Qt.RightToLeft
                    spacing: Theme.paddingMedium
                    IconButton {
                        id: imageAttachmentButton
                        icon.source: "image://theme/icon-m-image"
                        onClicked: {
                            var picker = pageStack.push("Sailfish.Pickers.ImagePickerPage");
                            picker.selectedContentPropertiesChanged.connect(function(){
                                attachmentOptionsRow.visible = false;
                                console.log("Selected document: " + picker.selectedContentProperties.filePath );
                                attachmentPreviewRow.fileProperties = picker.selectedContentProperties;
                                attachmentPreviewRow.isPicture = true;
                                attachmentPreviewRow.visible = true;
                                controlSendButton();
                            })
                        }
                    }
                    IconButton {
                        id: videoAttachmentButton
                        icon.source: "image://theme/icon-m-video"
                        onClicked: {
                            var picker = pageStack.push("Sailfish.Pickers.VideoPickerPage");
                            picker.selectedContentPropertiesChanged.connect(function(){
                                attachmentOptionsRow.visible = false;
                                console.log("Selected video: " + picker.selectedContentProperties.filePath );
                                attachmentPreviewRow.fileProperties = picker.selectedContentProperties;
                                attachmentPreviewRow.isVideo = true;
                                attachmentPreviewRow.visible = true;
                                controlSendButton();
                            })
                        }
                    }
                    IconButton {
                        id: documentAttachmentButton
                        icon.source: "image://theme/icon-m-document"
                        onClicked: {
                            var picker = pageStack.push("Sailfish.Pickers.DocumentPickerPage");
                            picker.selectedContentPropertiesChanged.connect(function(){
                                attachmentOptionsRow.visible = false;
                                console.log("Selected document: " + picker.selectedContentProperties.filePath );
                                attachmentPreviewRow.fileProperties = picker.selectedContentProperties;
                                attachmentPreviewRow.isDocument = true;
                                attachmentPreviewRow.visible = true;
                                controlSendButton();
                            })
                        }
                    }

                    IconButton {
                        icon.source: "../../images/icon-m-sticker.svg"
                        icon.sourceSize {
                            width: Theme.iconSizeMedium
                            height: Theme.iconSizeMedium
                        }

                        highlighted: down || stickerPickerLoader.active
                        onClicked: {
                            stickerPickerLoader.active = !stickerPickerLoader.active;
                        }
                    }
                    IconButton {
                        visible: !chatPage.isPrivateChat && chatGroupInformation &&
                                 (chatGroupInformation.status["@type"] === "chatMemberStatusCreator"
                                  || chatGroupInformation.status["@type"] === "chatMemberStatusAdministrator"
                                  || (chatGroupInformation.status["@type"] === "chatMemberStatusMember" && chatInformation.permissions.can_send_polls))
                        icon.source: "image://theme/icon-m-question"
                        onClicked: {
                            pageStack.push(Qt.resolvedUrl("../pages/PollCreationPage.qml"), { "chatId" : chatInformation.id, groupName: chatInformation.title});
                            attachmentOptionsRow.visible = false;
                        }
                    }
                }

                Row {
                    id: attachmentPreviewRow
                    visible: false
                    spacing: Theme.paddingMedium
                    width: parent.width
                    layoutDirection: Qt.RightToLeft
                    anchors.right: parent.right

                    property bool isPicture: false;
                    property bool isVideo: false;
                    property bool isDocument: false;
                    property variant fileProperties:({});

                    IconButton {
                        id: removeAttachmentsIconButton
                        icon.source: "image://theme/icon-m-clear"
                        onClicked: {
                            clearAttachmentPreviewRow();
                            controlSendButton();
                        }
                    }

                    Thumbnail {
                        id: attachmentPreviewImage
                        width: Theme.itemSizeMedium
                        height: Theme.itemSizeMedium
                        sourceSize.width: width
                        sourceSize.height: height

                        fillMode: Thumbnail.PreserveAspectCrop
                        mimeType: typeof attachmentPreviewRow.fileProperties !== "undefined" ? attachmentPreviewRow.fileProperties.mimeType || "" : ""
                        source: typeof attachmentPreviewRow.fileProperties !== "undefined" ? attachmentPreviewRow.fileProperties.url || "" : ""
                        visible: attachmentPreviewRow.isPicture || attachmentPreviewRow.isVideo
                    }

                    Text {
                        id: attachmentPreviewText
                        font.pixelSize: Theme.fontSizeSmall
                        text: typeof attachmentPreviewRow.fileProperties !== "undefined" ? attachmentPreviewRow.fileProperties.fileName || "" : "";
                        anchors.verticalCenter: parent.verticalCenter

                        maximumLineCount: 1
                        elide: Text.ElideRight
                        color: Theme.secondaryColor
                        visible: attachmentPreviewRow.isDocument
                    }
                }

                Row {
                    id: uploadStatusRow
                    visible: false
                    spacing: Theme.paddingMedium
                    width: parent.width
                    anchors.right: parent.right

                    Text {
                        id: uploadingText
                        font.pixelSize: Theme.fontSizeSmall
                        text: qsTr("Uploading...")
                        anchors.verticalCenter: parent.verticalCenter
                        color: Theme.secondaryColor
                        visible: uploadStatusRow.visible
                    }

                    ProgressBar {
                        id: uploadingProgressBar
                        minimumValue: 0
                        maximumValue: 100
                        value: 0
                        visible: uploadStatusRow.visible
                        width: parent.width - uploadingText.width - Theme.paddingMedium
                    }

                }

                Column {
                    id: emojiColumn
                    width: parent.width
                    anchors.horizontalCenter: parent.horizontalCenter
                    visible: emojiProposals ? ( emojiProposals.length > 0 ? true : false ) : false
                    opacity: emojiProposals ? ( emojiProposals.length > 0 ? 1 : 0 ) : 0
                    Behavior on opacity { NumberAnimation {} }
                    spacing: Theme.paddingMedium

                    Flickable {
                        width: parent.width
                        height: emojiResultRow.height + Theme.paddingSmall
                        anchors.horizontalCenter: parent.horizontalCenter
                        contentWidth: emojiResultRow.width
                        clip: true
                        Row {
                            id: emojiResultRow
                            spacing: Theme.paddingMedium
                            Repeater {
                                model: emojiProposals

                                Item {
                                    height: singleEmojiRow.height
                                    width: singleEmojiRow.width

                                    Row {
                                        id: singleEmojiRow
                                        spacing: Theme.paddingSmall

                                        Image {
                                            id: emojiPicture
                                            source: "../js/emoji/" + modelData.file_name
                                            width: Theme.fontSizeLarge
                                            height: Theme.fontSizeLarge
                                        }

                                    }

                                    MouseArea {
                                        anchors.fill: parent
                                        onClicked: {
                                            replaceMessageText(newMessageTextField.text, newMessageTextField.cursorPosition, modelData.emoji);
                                            emojiProposals = null;
                                        }
                                    }
                                }

                            }
                        }
                    }
                }

                Row {
                    width: parent.width
                    spacing: Theme.paddingSmall
                    visible: newMessageColumn.editMessageId !== "0"

                    Text {
                        width: parent.width - Theme.paddingSmall - removeEditMessageIconButton.width

                        anchors.verticalCenter: parent.verticalCenter

                        id: editMessageText
                        font.pixelSize: Theme.fontSizeSmall
                        font.bold: true
                        text: qsTr("Edit Message")
                        color: Theme.secondaryColor
                    }

                    IconButton {
                        id: removeEditMessageIconButton
                        icon.source: "image://theme/icon-m-clear"
                        onClicked: {
                            newMessageColumn.editMessageId = "0";
                            newMessageTextField.text = "";
                        }
                    }
                }

                Row {
                    id: newMessageRow
                    width: parent.width
                    anchors.horizontalCenter: parent.horizontalCenter

                    TextArea {
                        id: newMessageTextField
                        width: parent.width - attachmentIconButton.width - newMessageSendButton.width
                        height: Math.min(chatContainer.height / 3, implicitHeight)
                        anchors.verticalCenter: parent.verticalCenter
                        font.pixelSize: Theme.fontSizeSmall
                        placeholderText: qsTr("Your message")
                        labelVisible: false
                        textLeftMargin: 0
                        textTopMargin: 0
                        EnterKey.onClicked: {
                            if (appSettings.sendByEnter) {
                                sendMessage();
                                newMessageTextField.text = "";
                                newMessageTextField.focus = false;
                            }
                        }

                        EnterKey.enabled: !appSettings.sendByEnter || text.length
                        EnterKey.iconSource: appSettings.sendByEnter ? "image://theme/icon-m-chat" : "image://theme/icon-m-enter"

                        onTextChanged: {
                            controlSendButton();
                            textReplacementTimer.restart();
                        }
                    }

                    IconButton {
                        id: attachmentIconButton
                        icon.source: attachmentOptionsRow.visible ? "image://theme/icon-m-attach?" + Theme.highlightColor : "image://theme/icon-m-attach?" + Theme.primaryColor

                        anchors.bottom: parent.bottom
                        anchors.bottomMargin: Theme.paddingSmall
                        enabled: !attachmentPreviewRow.visible
                        onClicked: {
                            if (attachmentOptionsRow.visible) {
                                attachmentOptionsRow.visible = false;
                                stickerPickerLoader.active = false;
                            } else {
                                attachmentOptionsRow.visible = true;
                            }
                        }
                    }

                    IconButton {
                        id: newMessageSendButton
                        icon.source: "image://theme/icon-m-chat"
                        anchors.bottom: parent.bottom
                        anchors.bottomMargin: Theme.paddingSmall
                        enabled: false
                        onClicked: {
                            sendMessage();
                            newMessageTextField.text = "";
                            newMessageTextField.focus = false;
                        }
                    }
                }
            }
        }
    }

}<|MERGE_RESOLUTION|>--- conflicted
+++ resolved
@@ -566,19 +566,15 @@
                             }
                             MenuItem {
                                 onClicked: {
-<<<<<<< HEAD
-                                    Clipboard.text = messageText.text
+                                    Clipboard.text = Functions.getMessageText(display, false, false);
                                 }
                                 text: qsTr("Copy Message to Clipboard")
                             }
                             MenuItem {
                                 onClicked: {
-                                    deleteMessageRemorseItem.execute(messageListItem, qsTr("Deleting message"), function() { tdLibWrapper.deleteMessages(chatInformation.id, [ display.id ]); } );
-=======
                                     var chatId = chatInformation.id;
                                     var messageId = display.id;
                                     Remorse.itemAction(messageListItem, qsTr("Message deleted"), function() { tdLibWrapper.deleteMessages(chatId, [ messageId]);  })
->>>>>>> 09256d8e
                                 }
                                 text: qsTr("Delete Message")
                                 visible: display.can_be_deleted_for_all_users || (display.can_be_deleted_only_for_self && display.chat_id === chatPage.myUserId)
