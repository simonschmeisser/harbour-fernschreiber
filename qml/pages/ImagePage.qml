--- conflicted
+++ resolved
@@ -189,13 +189,5 @@
 
     BackgroundImage {
         visible: singleImage.status !== Image.Ready
-<<<<<<< HEAD
-=======
-        asynchronous: true
-
-        fillMode: Image.PreserveAspectFit
-        opacity: visible ? 0.15 : 0
-        Behavior on opacity { FadeAnimation {} }
->>>>>>> 2a4325f4
     }
 }