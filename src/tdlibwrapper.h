/*
    Copyright (C) 2020 Sebastian J. Wolf and other contributors

    This file is part of Fernschreiber.

    Fernschreiber is free software: you can redistribute it and/or modify
    it under the terms of the GNU General Public License as published by
    the Free Software Foundation, either version 3 of the License, or
    (at your option) any later version.

    Fernschreiber is distributed in the hope that it will be useful,
    but WITHOUT ANY WARRANTY; without even the implied warranty of
    MERCHANTABILITY or FITNESS FOR A PARTICULAR PURPOSE. See the
    GNU General Public License for more details.

    You should have received a copy of the GNU General Public License
    along with Fernschreiber. If not, see <http://www.gnu.org/licenses/>.
*/
#ifndef TDLIBWRAPPER_H
#define TDLIBWRAPPER_H

#include <QCoreApplication>
#include <td/telegram/td_json_client.h>
#include "tdlibreceiver.h"
#include "dbusadaptor.h"
#include "dbusinterface.h"
#include "emojisearchworker.h"
#include "appsettings.h"
#include "mceinterface.h"

class TDLibWrapper : public QObject
{
    Q_OBJECT
public:
    explicit TDLibWrapper(AppSettings *appSettings, MceInterface *mceInterface, QObject *parent = nullptr);
    ~TDLibWrapper();

    enum AuthorizationState {
        Closed,
        Closing,
        LoggingOut,
        AuthorizationReady,
        WaitCode,
        WaitEncryptionKey,
        WaitOtherDeviceConfirmation,
        WaitPassword,
        WaitPhoneNumber,
        WaitRegistration,
        WaitTdlibParameters
    };
    Q_ENUM(AuthorizationState)

    enum ConnectionState {
        Connecting,
        ConnectingToProxy,
        ConnectionReady,
        Updating,
        WaitingForNetwork
    };
    Q_ENUM(ConnectionState)

    enum ChatType {
        ChatTypeUnknown,
        ChatTypePrivate,
        ChatTypeBasicGroup,
        ChatTypeSupergroup,
        ChatTypeSecret
    };
    Q_ENUM(ChatType)

    enum ChatMemberStatus {
        ChatMemberStatusUnknown,
        ChatMemberStatusCreator,
        ChatMemberStatusAdministrator,
        ChatMemberStatusMember,
        ChatMemberStatusRestricted,
        ChatMemberStatusLeft,
        ChatMemberStatusBanned
    };
    Q_ENUM(ChatMemberStatus)

    enum SecretChatState {
        SecretChatStateUnknown,
        SecretChatStateClosed,
        SecretChatStatePending,
        SecretChatStateReady,
    };
    Q_ENUM(SecretChatState)

    class Group {
    public:
        Group(qlonglong id) : groupId(id) { }
        ChatMemberStatus chatMemberStatus() const;
    public:
        const qlonglong groupId;
        QVariantMap groupInfo;
    };

    Q_INVOKABLE QString getVersion();
    Q_INVOKABLE TDLibWrapper::AuthorizationState getAuthorizationState();
    Q_INVOKABLE QVariantMap getAuthorizationStateData();
    Q_INVOKABLE TDLibWrapper::ConnectionState getConnectionState();
    Q_INVOKABLE QVariantMap getUserInformation();
    Q_INVOKABLE QVariantMap getUserInformation(const QString &userId);
    Q_INVOKABLE bool hasUserInformation(const QString &userId);
    Q_INVOKABLE QVariantMap getUserInformationByName(const QString &userName);
    Q_INVOKABLE QVariantMap getUnreadMessageInformation();
    Q_INVOKABLE QVariantMap getUnreadChatInformation();
    Q_INVOKABLE QVariantMap getBasicGroup(qlonglong groupId) const;
    Q_INVOKABLE QVariantMap getSuperGroup(qlonglong groupId) const;
    Q_INVOKABLE QVariantMap getChat(const QString &chatId);
    Q_INVOKABLE QVariantMap getSecretChatFromCache(qlonglong secretChatId);
    Q_INVOKABLE QString getOptionString(const QString &optionName);
    Q_INVOKABLE void copyFileToDownloads(const QString &filePath);
    Q_INVOKABLE void openFileOnDevice(const QString &filePath);
    Q_INVOKABLE void controlScreenSaver(bool enabled);
    Q_INVOKABLE bool getJoinChatRequested();
    Q_INVOKABLE void registerJoinChat();

    DBusAdaptor *getDBusAdaptor();

    // Direct TDLib functions
    Q_INVOKABLE void sendRequest(const QVariantMap &requestObject);
    Q_INVOKABLE void setAuthenticationPhoneNumber(const QString &phoneNumber);
    Q_INVOKABLE void setAuthenticationCode(const QString &authenticationCode);
    Q_INVOKABLE void setAuthenticationPassword(const QString &authenticationPassword);
    Q_INVOKABLE void registerUser(const QString &firstName, const QString &lastName);
    Q_INVOKABLE void getChats();
    Q_INVOKABLE void downloadFile(int fileId);
    Q_INVOKABLE void openChat(const QString &chatId);
    Q_INVOKABLE void closeChat(const QString &chatId);
    Q_INVOKABLE void joinChat(const QString &chatId);
    Q_INVOKABLE void leaveChat(const QString &chatId);
    Q_INVOKABLE void getChatHistory(qlonglong chatId, const qlonglong &fromMessageId = 0, int offset = -1, int limit = 50, bool onlyLocal = false);
    Q_INVOKABLE void viewMessage(const QString &chatId, const QString &messageId, bool force);
    Q_INVOKABLE void pinMessage(const QString &chatId, const QString &messageId, bool disableNotification = false);
    Q_INVOKABLE void unpinMessage(const QString &chatId, const QString &messageId);
    Q_INVOKABLE void sendTextMessage(const QString &chatId, const QString &message, const QString &replyToMessageId = "0");
    Q_INVOKABLE void sendPhotoMessage(const QString &chatId, const QString &filePath, const QString &message, const QString &replyToMessageId = "0");
    Q_INVOKABLE void sendVideoMessage(const QString &chatId, const QString &filePath, const QString &message, const QString &replyToMessageId = "0");
    Q_INVOKABLE void sendDocumentMessage(const QString &chatId, const QString &filePath, const QString &message, const QString &replyToMessageId = "0");
    Q_INVOKABLE void sendStickerMessage(const QString &chatId, const QString &fileId, const QString &replyToMessageId = "0");
    Q_INVOKABLE void sendPollMessage(const QString &chatId, const QString &question, const QVariantList &options, const bool &anonymous, const int &correctOption, const bool &multiple, const QString &replyToMessageId = "0");
    Q_INVOKABLE void forwardMessages(const QString &chatId, const QString &fromChatId, const QVariantList &messageIds, const bool sendCopy, const bool removeCaption);
    Q_INVOKABLE void getMessage(const QString &chatId, const QString &messageId);
    Q_INVOKABLE void getCallbackQueryAnswer(const QString &chatId, const QString &messageId, const QVariantMap &payload);
    Q_INVOKABLE void getChatPinnedMessage(const qlonglong &chatId);
    Q_INVOKABLE void setOptionInteger(const QString &optionName, int optionValue);
    Q_INVOKABLE void setOptionBoolean(const QString &optionName, bool optionValue);
    Q_INVOKABLE void setChatNotificationSettings(const QString &chatId, const QVariantMap &notificationSettings);
    Q_INVOKABLE void editMessageText(const QString &chatId, const QString &messageId, const QString &message);
    Q_INVOKABLE void deleteMessages(const QString &chatId, const QVariantList messageIds);
    Q_INVOKABLE void getMapThumbnailFile(const QString &chatId, double latitude, double longitude, int width, int height);
    Q_INVOKABLE void getRecentStickers();
    Q_INVOKABLE void getInstalledStickerSets();
    Q_INVOKABLE void getStickerSet(const QString &setId);
    Q_INVOKABLE void getSupergroupMembers(const QString &groupId, int limit, int offset);
    Q_INVOKABLE void getGroupFullInfo(const QString &groupId, bool isSuperGroup);
    Q_INVOKABLE void getUserFullInfo(const QString &userId);
    Q_INVOKABLE void createPrivateChat(const QString &userId);
    Q_INVOKABLE void createNewSecretChat(const QString &userId);
    Q_INVOKABLE void createSupergroupChat(const QString &supergroupId);
    Q_INVOKABLE void createBasicGroupChat(const QString &basicGroupId);
    Q_INVOKABLE void getGroupsInCommon(const QString &userId, int limit, int offset);
    Q_INVOKABLE void getUserProfilePhotos(const QString &userId, int limit, int offset);
    Q_INVOKABLE void setChatPermissions(const QString &chatId, const QVariantMap &chatPermissions);
    Q_INVOKABLE void setChatSlowModeDelay(const QString &chatId, int delay);
    Q_INVOKABLE void setChatDescription(const QString &chatId, const QString &description);
    Q_INVOKABLE void setChatTitle(const QString &chatId, const QString &title);
    Q_INVOKABLE void setBio(const QString &bio);
    Q_INVOKABLE void toggleSupergroupIsAllHistoryAvailable(const QString &groupId, bool isAllHistoryAvailable);
    Q_INVOKABLE void setPollAnswer(const QString &chatId, const qlonglong &messageId, QVariantList optionIds);
    Q_INVOKABLE void stopPoll(const QString &chatId, const qlonglong &messageId);
    Q_INVOKABLE void getPollVoters(const QString &chatId, const qlonglong &messageId, const int &optionId, const int &limit, const int &offset, const QString &extra);
    Q_INVOKABLE void searchPublicChat(const QString &userName);
    Q_INVOKABLE void joinChatByInviteLink(const QString &inviteLink);
    Q_INVOKABLE void getDeepLinkInfo(const QString &link);
    Q_INVOKABLE void getContacts();
    Q_INVOKABLE void getSecretChat(qlonglong secretChatId);
    Q_INVOKABLE void closeSecretChat(qlonglong secretChatId);
    Q_INVOKABLE void importContacts(const QVariantList &contacts);
<<<<<<< HEAD
    Q_INVOKABLE void searchChatMessages(const qlonglong &chatId, const QString &query, const qlonglong fromMessageId = 0);
    Q_INVOKABLE void searchPublicChats(const QString &query);
=======
    Q_INVOKABLE void readAllChatMentions(qlonglong chatId);
>>>>>>> e6fd5885

    // Others (candidates for extraction ;))
    Q_INVOKABLE void searchEmoji(const QString &queryString);
    Q_INVOKABLE void initializeOpenWith();
    Q_INVOKABLE void removeOpenWith();

public:
    const Group* getGroup(qlonglong groupId) const;
    static ChatType chatTypeFromString(const QString &type);
    static ChatMemberStatus chatMemberStatusFromString(const QString &status);
    static SecretChatState secretChatStateFromString(const QString &state);

signals:
    void versionDetected(const QString &version);
    void ownUserIdFound(const QString &ownUserId);
    void authorizationStateChanged(const TDLibWrapper::AuthorizationState &authorizationState, const QVariantMap &authorizationStateData);
    void optionUpdated(const QString &optionName, const QVariant &optionValue);
    void connectionStateChanged(const TDLibWrapper::ConnectionState &connectionState);
    void fileUpdated(int fileId, const QVariantMap &fileInformation);
    void newChatDiscovered(const QString &chatId, const QVariantMap &chatInformation);
    void unreadMessageCountUpdated(const QVariantMap &messageCountInformation);
    void unreadChatCountUpdated(const QVariantMap &chatCountInformation);
    void chatLastMessageUpdated(const QString &chatId, const QString &order, const QVariantMap &lastMessage);
    void chatOrderUpdated(const QString &chatId, const QString &order);
    void chatReadInboxUpdated(const QString &chatId, const QString &lastReadInboxMessageId, int unreadCount);
    void chatReadOutboxUpdated(const QString &chatId, const QString &lastReadOutboxMessageId);
    void userUpdated(const QString &userId, const QVariantMap &userInformation);
    void basicGroupUpdated(qlonglong groupId);
    void superGroupUpdated(qlonglong groupId);
    void chatOnlineMemberCountUpdated(const QString &chatId, int onlineMemberCount);
    void messagesReceived(const QVariantList &messages, int totalCount);
    void newMessageReceived(qlonglong chatId, const QVariantMap &message);
    void copyToDownloadsSuccessful(const QString &fileName, const QString &filePath);
    void copyToDownloadsError(const QString &fileName, const QString &filePath);
    void receivedMessage(const QString &messageId, const QVariantMap &message);
    void messageSendSucceeded(qlonglong messageId, qlonglong oldMessageId, const QVariantMap &message);
    void activeNotificationsUpdated(const QVariantList notificationGroups);
    void notificationGroupUpdated(const QVariantMap notificationGroupUpdate);
    void notificationUpdated(const QVariantMap updatedNotification);
    void chatNotificationSettingsUpdated(const QString &chatId, const QVariantMap chatNotificationSettings);
    void messageContentUpdated(qlonglong chatId, qlonglong messageId, const QVariantMap &newContent);
    void messageEditedUpdated(qlonglong chatId, qlonglong messageId, const QVariantMap &replyMarkup);
    void messagesDeleted(qlonglong chatId, const QList<qlonglong> &messageIds);
    void chatsReceived(const QVariantMap &chats);
    void chatReceived(const QVariantMap &chat);
    void secretChatReceived(qlonglong secretChatId, const QVariantMap &secretChat);
    void secretChatUpdated(qlonglong secretChatId, const QVariantMap &secretChat);
    void recentStickersUpdated(const QVariantList &stickerIds);
    void stickersReceived(const QVariantList &stickers);
    void installedStickerSetsUpdated(const QVariantList &stickerSetIds);
    void stickerSetsReceived(const QVariantList &stickerSets);
    void stickerSetReceived(const QVariantMap &stickerSet);
    void emojiSearchSuccessful(const QVariantList &result);
    void chatMembersReceived(const QString &extra, const QVariantList &members, int totalMembers);
    void userFullInfoReceived(const QVariantMap &userFullInfo);
    void userFullInfoUpdated(const QString &userId, const QVariantMap &userFullInfo);
    void basicGroupFullInfoReceived(const QString &groupId, const QVariantMap &groupFullInfo);
    void supergroupFullInfoReceived(const QString &groupId, const QVariantMap &groupFullInfo);
    void basicGroupFullInfoUpdated(const QString &groupId, const QVariantMap &groupFullInfo);
    void supergroupFullInfoUpdated(const QString &groupId, const QVariantMap &groupFullInfo);
    void userProfilePhotosReceived(const QString &extra, const QVariantList &photos, int totalPhotos);
    void chatPermissionsUpdated(const QString &chatId, const QVariantMap &permissions);
    void chatPhotoUpdated(qlonglong chatId, const QVariantMap &photo);
    void chatTitleUpdated(const QString &chatId, const QString &title);
    void chatPinnedMessageUpdated(qlonglong chatId, qlonglong pinnedMessageId);
    void usersReceived(const QString &extra, const QVariantList &userIds, int totalUsers);
    void errorReceived(const int code, const QString &message, const QString &extra);
    void contactsImported(const QVariantList &importerCount, const QVariantList &userIds);
    void messageNotFound(const qlonglong messageId);

public slots:
    void handleVersionDetected(const QString &version);
    void handleAuthorizationStateChanged(const QString &authorizationState, const QVariantMap authorizationStateData);
    void handleOptionUpdated(const QString &optionName, const QVariant &optionValue);
    void handleConnectionStateChanged(const QString &connectionState);
    void handleUserUpdated(const QVariantMap &userInformation);
    void handleUserStatusUpdated(const QString &userId, const QVariantMap &userStatusInformation);
    void handleFileUpdated(const QVariantMap &fileInformation);
    void handleNewChatDiscovered(const QVariantMap &chatInformation);
    void handleChatReceived(const QVariantMap &chatInformation);
    void handleUnreadMessageCountUpdated(const QVariantMap &messageCountInformation);
    void handleUnreadChatCountUpdated(const QVariantMap &chatCountInformation);
    void handleBasicGroupUpdated(qlonglong groupId, const QVariantMap &groupInformation);
    void handleSuperGroupUpdated(qlonglong groupId, const QVariantMap &groupInformation);
    void handleStickerSets(const QVariantList &stickerSets);
    void handleEmojiSearchCompleted(const QString &queryString, const QVariantList &resultList);
    void handleOpenWithChanged();
    void handleSecretChatReceived(qlonglong secretChatId, const QVariantMap &secretChat);
    void handleSecretChatUpdated(qlonglong secretChatId, const QVariantMap &secretChat);
    void handleStorageOptimizerChanged();
    void handleErrorReceived(const int code, const QString &message, const QString &extra);
    void handleMessageInformation(const QString &messageId, const QVariantMap &receivedInformation);
    void handleMessageIsPinnedUpdated(qlonglong chatId, qlonglong messageId, bool isPinned);

private:
    void setOption(const QString &name, const QString &type, const QVariant &value);
    void setInitialParameters();
    void setEncryptionKey();
    void setLogVerbosityLevel();
    const Group *updateGroup(qlonglong groupId, const QVariantMap &groupInfo, QHash<qlonglong,Group*> *groups);

private:
    void *tdLibClient;
    AppSettings *appSettings;
    MceInterface *mceInterface;
    TDLibReceiver *tdLibReceiver;
    DBusInterface *dbusInterface;
    QString version;
    TDLibWrapper::AuthorizationState authorizationState;
    QVariantMap authorizationStateData;
    TDLibWrapper::ConnectionState connectionState;
    QVariantMap options;
    QVariantMap userInformation;
    QVariantMap allUsers;
    QVariantMap allUserNames;
    QVariantMap chats;
    QMap<qlonglong, QVariantMap> secretChats;
    QVariantMap unreadMessageInformation;
    QVariantMap unreadChatInformation;
    QHash<qlonglong,Group*> basicGroups;
    QHash<qlonglong,Group*> superGroups;
    EmojiSearchWorker emojiSearchWorker;

    QString activeChatSearchName;
    bool joinChatRequested;

};

#endif // TDLIBWRAPPER_H<|MERGE_RESOLUTION|>--- conflicted
+++ resolved
@@ -179,12 +179,9 @@
     Q_INVOKABLE void getSecretChat(qlonglong secretChatId);
     Q_INVOKABLE void closeSecretChat(qlonglong secretChatId);
     Q_INVOKABLE void importContacts(const QVariantList &contacts);
-<<<<<<< HEAD
     Q_INVOKABLE void searchChatMessages(const qlonglong &chatId, const QString &query, const qlonglong fromMessageId = 0);
     Q_INVOKABLE void searchPublicChats(const QString &query);
-=======
     Q_INVOKABLE void readAllChatMentions(qlonglong chatId);
->>>>>>> e6fd5885
 
     // Others (candidates for extraction ;))
     Q_INVOKABLE void searchEmoji(const QString &queryString);
