--- conflicted
+++ resolved
@@ -37,14 +37,10 @@
     const QString STATUS("status");
     const QString ID("id");
     const QString TYPE("type");
-<<<<<<< HEAD
     const QString LAST_NAME("last_name");
     const QString FIRST_NAME("first_name");
     const QString USERNAME("username");
-=======
     const QString VALUE("value");
-
->>>>>>> f58c2aaf
     const QString _TYPE("@type");
     const QString _EXTRA("@extra");
 }
@@ -1182,7 +1178,6 @@
     }
 }
 
-<<<<<<< HEAD
 void TDLibWrapper::handleSecretChatReceived(const QString &secretChatId, const QVariantMap &secretChat)
 {
     this->secretChats.insert(secretChatId, secretChat);
@@ -1193,11 +1188,11 @@
 {
     this->secretChats.insert(secretChatId, secretChat);
     emit secretChatUpdated(secretChatId, secretChat);
-=======
+}
+
 void TDLibWrapper::handleStorageOptimizerChanged()
 {
     setOptionBoolean("use_storage_optimizer", appSettings->storageOptimizer());
->>>>>>> f58c2aaf
 }
 
 void TDLibWrapper::setInitialParameters()
