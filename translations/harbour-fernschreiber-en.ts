--- conflicted
+++ resolved
@@ -900,7 +900,6 @@
     <message>
         <source>This message was forwarded. Original author: %1</source>
         <translation>This message was forwarded. Original author: %1</translation>
-<<<<<<< HEAD
     </message>
 </context>
 <context>
@@ -936,8 +935,6 @@
     <message>
         <source>Transport-encrypted, uses Telegram Cloud, sharable across devices</source>
         <translation>Transport-encrypted, uses Telegram Cloud, sharable across devices</translation>
-=======
->>>>>>> f58c2aaf
     </message>
 </context>
 <context>
@@ -1255,8 +1252,6 @@
     <message>
         <source>Notification turns on the display</source>
         <translation>Notification turns on the display</translation>
-<<<<<<< HEAD
-=======
     </message>
     <message>
         <source>Storage</source>
@@ -1265,7 +1260,6 @@
     <message>
         <source>Enable storage optimizer</source>
         <translation>Enable storage optimizer</translation>
->>>>>>> f58c2aaf
     </message>
 </context>
 <context>
