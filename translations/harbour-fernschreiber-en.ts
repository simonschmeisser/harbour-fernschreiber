<?xml version="1.0" encoding="utf-8"?>
<!DOCTYPE TS>
<TS version="2.1" language="en">
<context>
    <name>AboutPage</name>
    <message>
        <source>About Fernschreiber</source>
        <translation>About Fernschreiber</translation>
    </message>
    <message>
        <source>A Telegram client for Sailfish OS</source>
        <translation>A Telegram client for Sailfish OS</translation>
    </message>
    <message>
        <source>Send E-Mail</source>
        <translation>Send E-Mail</translation>
    </message>
    <message>
        <source>Licensed under GNU GPLv3</source>
        <translation>Licensed under GNU GPLv3</translation>
    </message>
    <message>
        <source>Sources on GitHub</source>
        <translation>Sources on GitHub</translation>
    </message>
    <message>
        <source>Terms of Service</source>
        <translation>Terms of Service</translation>
    </message>
    <message>
        <source>Privacy Policy</source>
        <translation>Privacy Policy</translation>
    </message>
    <message>
        <source>Credits</source>
        <translation>Credits</translation>
    </message>
    <message>
        <source>This project uses the Telegram Database Library (TDLib). Thanks for making it available under the conditions of the Boost Software License 1.0!</source>
        <translation>This project uses the Telegram Database Library (TDLib). Thanks for making it available under the conditions of the Boost Software License 1.0!</translation>
    </message>
    <message>
        <source>Open Telegram Database Library on GitHub</source>
        <translation>Open Telegram Database Library on GitHub</translation>
    </message>
    <message>
        <source>About Telegram</source>
        <translation>About Telegram</translation>
    </message>
    <message>
        <source>This product uses the Telegram API but is not endorsed or certified by Telegram.</source>
        <translation>This product uses the Telegram API but is not endorsed or certified by Telegram.</translation>
    </message>
    <message>
        <source>TDLib version %1</source>
        <translation>TDLib version %1</translation>
    </message>
    <message>
        <source>Logged in as %1</source>
        <translation>Logged in as %1</translation>
    </message>
    <message>
        <source>Phone number: +%1</source>
        <translation>Phone number: +%1</translation>
    </message>
    <message>
        <source>This project uses twemoji. Copyright 2018 Twitter, Inc. and other contributors. Thanks for making it available under the conditions of the MIT License (coding) and CC-BY 4.0 (graphics)!</source>
        <translation>This project uses twemoji. Copyright 2018 Twitter, Inc. and other contributors. Thanks for making it available under the conditions of the MIT License (coding) and CC-BY 4.0 (graphics)!</translation>
    </message>
    <message>
        <source>Open twemoji on GitHub</source>
        <translation>Open twemoji on GitHub</translation>
    </message>
    <message>
        <source>By Sebastian J. Wolf and &lt;a href=&quot;https://github.com/Wunderfitz/harbour-fernschreiber#contributions&quot;&gt;other contributors&lt;/a&gt;</source>
        <translation>By Sebastian J. Wolf and &lt;a href=&quot;https://github.com/Wunderfitz/harbour-fernschreiber#contributions&quot;&gt;other contributors&lt;/a&gt;</translation>
    </message>
    <message>
        <source>This project uses rlottie. Copyright 2020 Samsung Electronics Co., Ltd. and other contributors. Thanks for making it available under the conditions of the MIT License!</source>
        <translation>This project uses rlottie. Copyright 2020 Samsung Electronics Co., Ltd. and other contributors. Thanks for making it available under the conditions of the MIT License!</translation>
    </message>
    <message>
        <source>Open rlottie on GitHub</source>
        <translation>Open rlottie on GitHub</translation>
    </message>
    <message>
        <source>Log Out</source>
        <translation type="unfinished"></translation>
    </message>
    <message>
        <source>Logged out</source>
        <translation type="unfinished"></translation>
    </message>
</context>
<context>
    <name>BackgroundProgressIndicator</name>
    <message>
        <source>%1 %</source>
        <translation>%1 %</translation>
    </message>
    <message>
        <source>%1</source>
        <translation>%1</translation>
    </message>
</context>
<context>
    <name>ChatInformationPageContent</name>
    <message numerus="yes">
        <source>%1 subscribers</source>
        <translation>
            <numerusform>%1 subscriber</numerusform>
            <numerusform>%1 subscribers</numerusform>
        </translation>
    </message>
    <message numerus="yes">
        <source>%1 members</source>
        <translation>
            <numerusform>%1 member</numerusform>
            <numerusform>%1 members</numerusform>
        </translation>
    </message>
    <message>
        <source>Leave Chat</source>
        <translation>Leave Chat</translation>
    </message>
    <message>
        <source>Join Chat</source>
        <translation>Join Chat</translation>
    </message>
    <message>
        <source>Leaving chat</source>
        <translation>Leaving chat</translation>
    </message>
    <message>
        <source>Unknown</source>
        <translation>Unknown</translation>
    </message>
    <message>
        <source>Chat Title</source>
        <comment>group title header</comment>
        <translation>Chat Title</translation>
    </message>
    <message>
        <source>Enter 1-128 characters</source>
        <translation>Enter 1-128 characters</translation>
    </message>
    <message>
        <source>There is no information text available, yet.</source>
        <translation>There is no information text available, yet.</translation>
    </message>
    <message>
        <source>Info</source>
        <comment>group or user infotext header</comment>
        <translation>Info</translation>
    </message>
    <message>
        <source>Phone Number</source>
        <comment>user phone number header</comment>
        <translation>Phone Number</translation>
    </message>
    <message>
        <source>Invite Link</source>
        <comment>header</comment>
        <translation>Invite Link</translation>
    </message>
    <message>
        <source>The Invite Link has been copied to the clipboard.</source>
        <translation>The Invite Link has been copied to the clipboard.</translation>
    </message>
    <message>
        <source>%1, %2</source>
        <comment>combination of &apos;[x members], [y online]&apos;, which are separate translations</comment>
        <translation>%1, %2</translation>
    </message>
    <message numerus="yes">
        <source>%1 online</source>
        <translation>
            <numerusform>%1 online</numerusform>
            <numerusform>%1 online</numerusform>
        </translation>
    </message>
    <message>
        <source>New Secret Chat</source>
        <translation>New Secret Chat</translation>
    </message>
    <message>
        <source>Unmute Chat</source>
        <translation>Unmute Chat</translation>
    </message>
    <message>
        <source>Mute Chat</source>
        <translation>Mute Chat</translation>
    </message>
</context>
<context>
    <name>ChatInformationTabItemMembersGroups</name>
    <message>
        <source>Loading common chats…</source>
        <comment>chats you have in common with a user</comment>
        <translation>Loading common chats…</translation>
    </message>
    <message>
        <source>Loading group members…</source>
        <translation>Loading group members…</translation>
    </message>
    <message>
        <source>You</source>
        <translation>You</translation>
    </message>
    <message>
        <source>You don&apos;t have any groups in common with this user.</source>
        <translation>You don&apos;t have any groups in common with this user.</translation>
    </message>
    <message>
        <source>This group is empty.</source>
        <translation>This group is empty.</translation>
    </message>
    <message>
        <source>Channel members are anonymous.</source>
        <translation>Channel members are anonymous.</translation>
    </message>
</context>
<context>
    <name>ChatInformationTabView</name>
    <message>
        <source>Groups</source>
        <comment>Button: groups in common (short)</comment>
        <translation>Groups</translation>
    </message>
    <message>
        <source>Members</source>
        <comment>Button: Group Members</comment>
        <translation>Members</translation>
    </message>
    <message>
        <source>Settings</source>
        <comment>Button: Chat Settings</comment>
        <translation>Settings</translation>
    </message>
</context>
<context>
    <name>ChatListViewItem</name>
    <message>
        <source>Unknown</source>
        <translation>Unknown</translation>
    </message>
    <message>
        <source>You</source>
        <translation>You</translation>
    </message>
    <message>
        <source>User Info</source>
        <translation>User Info</translation>
    </message>
    <message>
        <source>Group Info</source>
        <translation>Group Info</translation>
    </message>
    <message>
        <source>Mark all messages as read</source>
        <translation>Mark all messages as read</translation>
    </message>
    <message>
        <source>No message in this chat.</source>
        <translation>No message in this chat.</translation>
    </message>
    <message>
        <source>Mark chat as unread</source>
        <translation>Mark chat as unread</translation>
    </message>
    <message>
        <source>Mark chat as read</source>
        <translation>Mark chat as read</translation>
    </message>
    <message>
        <source>Draft</source>
        <translation>Draft</translation>
    </message>
    <message>
        <source>Unpin chat</source>
        <translation>Unpin chat</translation>
    </message>
    <message>
        <source>Pin chat</source>
        <translation>Pin chat</translation>
    </message>
    <message>
        <source>Unmute chat</source>
        <translation>Unmute chat</translation>
    </message>
    <message>
        <source>Mute chat</source>
        <translation>Mute chat</translation>
    </message>
</context>
<context>
    <name>ChatPage</name>
    <message>
        <source>Unknown</source>
        <translation>Unknown</translation>
    </message>
    <message>
        <source>Your message</source>
        <translation>Your message</translation>
    </message>
    <message numerus="yes">
        <source>%1 members</source>
        <translation>
            <numerusform>%1 member</numerusform>
            <numerusform>%1 members</numerusform>
        </translation>
    </message>
    <message numerus="yes">
        <source>%1 subscribers</source>
        <translation>
            <numerusform>%1 subscriber</numerusform>
            <numerusform>%1 subscribers</numerusform>
        </translation>
    </message>
    <message>
        <source>Loading messages...</source>
        <translation>Loading messages...</translation>
    </message>
    <message>
        <source>Unmute Chat</source>
        <translation>Unmute Chat</translation>
    </message>
    <message>
        <source>Mute Chat</source>
        <translation>Mute Chat</translation>
    </message>
    <message>
        <source>Edit Message</source>
        <translation>Edit Message</translation>
    </message>
    <message>
        <source>edited</source>
        <translation>edited</translation>
    </message>
    <message>
        <source>Uploading...</source>
        <translation>Uploading...</translation>
    </message>
    <message>
        <source>This chat is empty.</source>
        <translation>This chat is empty.</translation>
    </message>
    <message>
        <source>Leave Chat</source>
        <translation>Leave Chat</translation>
    </message>
    <message>
        <source>Join Chat</source>
        <translation>Join Chat</translation>
    </message>
    <message>
        <source>Leaving chat</source>
        <translation>Leaving chat</translation>
    </message>
    <message>
        <source>You joined the chat %1</source>
        <translation>You joined the chat %1</translation>
    </message>
    <message>
        <source>Select Messages</source>
        <translation>Select Messages</translation>
    </message>
    <message numerus="yes">
        <source>%Ln Messages deleted</source>
        <translation>
            <numerusform>%Ln Message deleted</numerusform>
            <numerusform>%Ln Messages deleted</numerusform>
        </translation>
    </message>
    <message numerus="yes">
        <source>%Ln messages have been copied</source>
        <translation>
            <numerusform>%Ln message has been copied</numerusform>
            <numerusform>%Ln messages have been copied</numerusform>
        </translation>
    </message>
    <message numerus="yes">
        <source>Forward %Ln messages</source>
        <comment>dialog header</comment>
        <translation>
            <numerusform>Forward %Ln message</numerusform>
            <numerusform>Forward %Ln messages</numerusform>
        </translation>
    </message>
    <message numerus="yes">
        <source>%Ln messages selected</source>
        <comment>number of messages selected</comment>
        <translation>
            <numerusform>%Ln message selected</numerusform>
            <numerusform>%Ln messages selected</numerusform>
        </translation>
    </message>
    <message>
        <source>%1, %2</source>
        <comment>combination of &apos;[x members], [y online]&apos;, which are separate translations</comment>
        <translation></translation>
    </message>
    <message numerus="yes">
        <source>%1 online</source>
        <translation>
            <numerusform>%1 online</numerusform>
            <numerusform>%1 online</numerusform>
        </translation>
    </message>
    <message>
        <source>This secret chat is not yet ready. Your chat partner needs to go online first.</source>
        <translation>This secret chat is not yet ready. Your chat partner needs to go online first.</translation>
    </message>
    <message>
        <source>Closing chat</source>
        <translation>Closing chat</translation>
    </message>
    <message>
        <source>Close Chat</source>
        <translation>Close Chat</translation>
    </message>
    <message>
        <source>Search in Chat</source>
        <translation>Search in Chat</translation>
    </message>
    <message>
        <source>Search in chat...</source>
        <translation>Search in chat...</translation>
    </message>
    <message>
        <source>Location: Obtaining position...</source>
        <translation>Location: Obtaining position...</translation>
    </message>
    <message>
        <source>Location (%1/%2)</source>
        <translation>Location (%1/%2)</translation>
    </message>
</context>
<context>
    <name>ChatSelectionPage</name>
    <message>
        <source>Select Chat</source>
        <translation>Select Chat</translation>
    </message>
    <message>
        <source>You don&apos;t have any chats yet.</source>
        <translation>You don&apos;t have any chats yet.</translation>
    </message>
</context>
<context>
    <name>CoverPage</name>
    <message>
        <source>unread message</source>
        <translation>unread message</translation>
    </message>
    <message>
        <source>unread messages</source>
        <translation>unread messages</translation>
    </message>
    <message>
        <source>in</source>
        <translation>in</translation>
    </message>
    <message>
        <source>Waiting for network...</source>
        <translation>Waiting for network...</translation>
    </message>
    <message>
        <source>Connecting to network...</source>
        <translation>Connecting to network...</translation>
    </message>
    <message>
        <source>Connecting to proxy...</source>
        <translation>Connecting to proxy...</translation>
    </message>
    <message>
        <source>Connected</source>
        <translation>Connected</translation>
    </message>
    <message>
        <source>Updating content...</source>
        <translation>Updating content...</translation>
    </message>
    <message>
        <source>chat</source>
        <translation>chat</translation>
    </message>
    <message>
        <source>chats</source>
        <translation>chats</translation>
    </message>
</context>
<context>
    <name>DocumentPreview</name>
    <message>
        <source>Download Document</source>
        <translation>Download Document</translation>
    </message>
    <message>
        <source>Open Document</source>
        <translation>Open Document</translation>
    </message>
    <message>
        <source>Copy Document to Downloads</source>
        <translation>Copy Document to Downloads</translation>
    </message>
</context>
<context>
    <name>EditGroupChatPermissionsColumn</name>
    <message>
        <source>Group Member Permissions</source>
        <comment>what can normal group members do</comment>
        <translation>Group Member Permissions</translation>
    </message>
    <message>
        <source>Send Messages</source>
        <comment>member permission</comment>
        <translation>Send Messages</translation>
    </message>
    <message>
        <source>Send Media Messages</source>
        <comment>member permission</comment>
        <translation>Send Media Messages</translation>
    </message>
    <message>
        <source>Send Other Messages</source>
        <comment>member permission</comment>
        <translation>Send Other Messages</translation>
    </message>
    <message>
        <source>Add Web Page Previews</source>
        <comment>member permission</comment>
        <translation>Add Web Page Previews</translation>
    </message>
    <message>
        <source>Change Chat Info</source>
        <comment>member permission</comment>
        <translation>Change Chat Info</translation>
    </message>
    <message>
        <source>Invite Users</source>
        <comment>member permission</comment>
        <translation>Invite Users</translation>
    </message>
    <message>
        <source>Pin Messages</source>
        <comment>member permission</comment>
        <translation>Pin Messages</translation>
    </message>
    <message>
        <source>New Members</source>
        <comment>what can new group members do</comment>
        <translation>New Members</translation>
    </message>
    <message>
        <source>New members can see older messages</source>
        <comment>member permission</comment>
        <translation>New members can see older messages</translation>
    </message>
</context>
<context>
    <name>EditSuperGroupSlowModeColumn</name>
    <message>
        <source>Slow Mode</source>
        <translation>Slow Mode</translation>
    </message>
    <message>
        <source>Off</source>
        <translation>Off</translation>
    </message>
    <message>
        <source>Set how long every chat member has to wait between Messages</source>
        <translation>Set how long every chat member has to wait between Messages</translation>
    </message>
</context>
<context>
    <name>FernschreiberUtils</name>
    <message>
        <source>sent a picture</source>
        <comment>myself</comment>
        <translation>sent a picture</translation>
    </message>
    <message>
        <source>sent a picture</source>
        <translation>sent a picture</translation>
    </message>
    <message>
        <source>sent a video</source>
        <comment>myself</comment>
        <translation>sent a video</translation>
    </message>
    <message>
        <source>sent a video</source>
        <translation>sent a video</translation>
    </message>
    <message>
        <source>sent an animation</source>
        <comment>myself</comment>
        <translation>sent an animation</translation>
    </message>
    <message>
        <source>sent an animation</source>
        <translation>sent an animation</translation>
    </message>
    <message>
        <source>sent a voice note</source>
        <translation>sent a voice note</translation>
    </message>
    <message>
        <source>sent a document</source>
        <comment>myself</comment>
        <translation>sent a document</translation>
    </message>
    <message>
        <source>sent a document</source>
        <translation>sent a document</translation>
    </message>
    <message>
        <source>sent a location</source>
        <comment>myself</comment>
        <translation>sent a location</translation>
    </message>
    <message>
        <source>sent a location</source>
        <translation>sent a location</translation>
    </message>
    <message>
        <source>have registered with Telegram</source>
        <comment>myself</comment>
        <translation>have registered with Telegram</translation>
    </message>
    <message>
        <source>has registered with Telegram</source>
        <translation>has registered with Telegram</translation>
    </message>
    <message>
        <source>joined this chat</source>
        <comment>myself</comment>
        <translation>joined this chat</translation>
    </message>
    <message>
        <source>joined this chat</source>
        <translation>joined this chat</translation>
    </message>
    <message>
        <source>were added to this chat</source>
        <comment>myself</comment>
        <translation>were added to this chat</translation>
    </message>
    <message>
        <source>was added to this chat</source>
        <translation>was added to this chat</translation>
    </message>
    <message>
        <source>left this chat</source>
        <comment>myself</comment>
        <translation>left this chat</translation>
    </message>
    <message>
        <source>left this chat</source>
        <translation>left this chat</translation>
    </message>
    <message>
        <source>Sticker: %1</source>
        <translation>Sticker: %1</translation>
    </message>
    <message>
        <source>sent a voice note</source>
        <comment>myself</comment>
        <translation>sent a voice note</translation>
    </message>
    <message>
        <source>sent a venue</source>
        <comment>myself</comment>
        <translation>sent a venue</translation>
    </message>
    <message>
        <source>sent a venue</source>
        <translation>sent a venue</translation>
    </message>
    <message>
        <source>changed the chat title</source>
        <comment>myself</comment>
        <translation>changed the chat title</translation>
    </message>
    <message>
        <source>changed the chat title</source>
        <translation>changed the chat title</translation>
    </message>
    <message>
        <source>sent a poll</source>
        <comment>myself</comment>
        <translation>sent a poll</translation>
    </message>
    <message>
        <source>sent a poll</source>
        <translation>sent a poll</translation>
    </message>
    <message>
        <source>sent a quiz</source>
        <comment>myself</comment>
        <translation>sent a quiz</translation>
    </message>
    <message>
        <source>sent a quiz</source>
        <translation>sent a quiz</translation>
    </message>
    <message>
        <source>created this group</source>
        <comment>myself</comment>
        <translation>created this group</translation>
    </message>
    <message>
        <source>created this group</source>
        <translation>created this group</translation>
    </message>
    <message>
        <source>changed the chat photo</source>
        <comment>myself</comment>
        <translation>changed the chat photo</translation>
    </message>
    <message>
        <source>changed the chat photo</source>
        <translation>changed the chat photo</translation>
    </message>
    <message>
        <source>deleted the chat photo</source>
        <comment>myself</comment>
        <translation>deleted the chat photo</translation>
    </message>
    <message>
        <source>deleted the chat photo</source>
        <translation>deleted the chat photo</translation>
    </message>
    <message>
        <source>changed the secret chat TTL setting</source>
        <comment>myself</comment>
        <translation>changed the secret chat TTL setting</translation>
    </message>
    <message>
        <source>changed the secret chat TTL setting</source>
        <translation>changed the secret chat TTL setting</translation>
    </message>
    <message>
        <source>upgraded this group to a supergroup</source>
        <comment>myself</comment>
        <translation>upgraded this group to a supergroup</translation>
    </message>
    <message>
        <source>changed the pinned message</source>
        <comment>myself</comment>
        <translation>changed the pinned message</translation>
    </message>
    <message>
        <source>changed the pinned message</source>
        <translation>changed the pinned message</translation>
    </message>
    <message>
        <source>created a screenshot in this chat</source>
        <comment>myself</comment>
        <translation>created a screenshot in this chat</translation>
    </message>
    <message>
        <source>created a screenshot in this chat</source>
        <translation>created a screenshot in this chat</translation>
    </message>
    <message>
        <source>sent an unsupported message</source>
        <comment>myself</comment>
        <translation>sent an unsupported message</translation>
    </message>
    <message>
        <source>sent an unsupported message</source>
        <translation>sent an unsupported message</translation>
    </message>
    <message>
        <source>sent an unsupported message: %1</source>
        <translation>sent an unsupported message: %1</translation>
    </message>
    <message>
        <source>upgraded this group to a supergroup</source>
        <translation>upgraded this group to a supergroup</translation>
    </message>
    <message>
        <source>sent a self-destructing photo that is expired</source>
        <comment>myself</comment>
        <translation>sent a self-destructing photo that is expired</translation>
    </message>
    <message>
        <source>sent a self-destructing video that is expired</source>
        <comment>myself</comment>
        <translation>sent a self-destructing video that is expired</translation>
    </message>
    <message>
        <source>sent a self-destructing video that is expired</source>
        <translation>sent a self-destructing video that is expired</translation>
    </message>
    <message>
        <source>sent an unsupported message: %1</source>
        <comment>myself</comment>
        <translation>sent an unsupported message: %1</translation>
    </message>
    <message>
        <source>sent a self-destructing photo that is expired</source>
        <translation>sent a self-destructing photo that is expired</translation>
    </message>
    <message>
        <source>sent an audio</source>
        <comment>myself</comment>
        <translation>sent an audio</translation>
    </message>
    <message>
        <source>sent an audio</source>
        <translation>sent an audio</translation>
    </message>
    <message>
        <source>has added %1 to the chat</source>
        <translation>has added %1 to the chat</translation>
    </message>
    <message>
        <source>has removed %1 from the chat</source>
        <translation>has removed %1 from the chat</translation>
    </message>
    <message>
        <source>have added %1 to the chat</source>
        <comment>myself</comment>
        <translation>have added %1 to the chat</translation>
    </message>
    <message>
        <source>have removed %1 from the chat</source>
        <comment>myself</comment>
        <translation>have removed %1 from the chat</translation>
    </message>
</context>
<context>
    <name>ImagePage</name>
    <message>
        <source>Download Picture</source>
        <translation>Download Picture</translation>
    </message>
    <message>
        <source>Download of %1 successful.</source>
        <translation>Download of %1 successful.</translation>
    </message>
    <message>
        <source>Download failed.</source>
        <translation>Download failed.</translation>
    </message>
</context>
<context>
    <name>InReplyToRow</name>
    <message>
        <source>You</source>
        <translation>You</translation>
    </message>
</context>
<context>
    <name>InitializationPage</name>
    <message>
        <source>OK</source>
        <translation>OK</translation>
    </message>
    <message>
        <source>Welcome to Fernschreiber!</source>
        <translation>Welcome to Fernschreiber!</translation>
    </message>
    <message>
        <source>Please enter your phone number to continue.</source>
        <translation>Please enter your phone number to continue.</translation>
    </message>
    <message>
        <source>Continue</source>
        <translation>Continue</translation>
    </message>
    <message>
        <source>Please enter the code that you received:</source>
        <translation>Please enter the code that you received:</translation>
    </message>
    <message>
        <source>Loading...</source>
        <translation>Loading...</translation>
    </message>
    <message>
        <source>Unable to authenticate you with the entered code.</source>
        <translation>Unable to authenticate you with the entered code.</translation>
    </message>
    <message>
        <source>Enter code again</source>
        <translation>Enter code again</translation>
    </message>
    <message>
        <source>Restart authentication</source>
        <translation>Restart authentication</translation>
    </message>
    <message>
        <source>Please enter your password:</source>
        <translation>Please enter your password:</translation>
    </message>
    <message>
        <source>User Registration</source>
        <translation>User Registration</translation>
    </message>
    <message>
        <source>Enter your First Name</source>
        <translation>Enter your First Name</translation>
    </message>
    <message>
        <source>Enter your Last Name</source>
        <translation>Enter your Last Name</translation>
    </message>
    <message>
        <source>Register User</source>
        <translation>Register User</translation>
    </message>
    <message>
        <source>Use the international format, e.g. %1</source>
        <translation>Use the international format, e.g. %1</translation>
    </message>
    <message>
        <source>About Fernschreiber</source>
        <translation>About Fernschreiber</translation>
    </message>
</context>
<context>
    <name>LocationPreview</name>
    <message>
        <source>Install Pure Maps to inspect this location.</source>
        <translation>Install Pure Maps to inspect this location.</translation>
    </message>
</context>
<context>
    <name>MessageListViewItem</name>
    <message>
        <source>Reply to Message</source>
        <translation>Reply to Message</translation>
    </message>
    <message>
        <source>Edit Message</source>
        <translation>Edit Message</translation>
    </message>
    <message>
        <source>Copy Message to Clipboard</source>
        <translation>Copy Message to Clipboard</translation>
    </message>
    <message>
        <source>Message deleted</source>
        <translation>Message deleted</translation>
    </message>
    <message>
        <source>Delete Message</source>
        <translation>Delete Message</translation>
    </message>
    <message>
        <source>You</source>
        <translation>You</translation>
    </message>
    <message>
        <source>Forwarded Message</source>
        <translation>Forwarded Message</translation>
    </message>
    <message>
        <source>Select Message</source>
        <translation>Select Message</translation>
    </message>
    <message>
        <source>Pin Message</source>
        <translation>Pin Message</translation>
    </message>
    <message>
        <source>Message unpinned</source>
        <translation>Message unpinned</translation>
    </message>
    <message>
        <source>Unpin Message</source>
        <translation>Unpin Message</translation>
    </message>
</context>
<context>
    <name>MessageListViewItemSimple</name>
    <message>
        <source>You</source>
        <translation>You</translation>
    </message>
</context>
<context>
    <name>MessageOverlayFlickable</name>
    <message>
        <source>You</source>
        <translation>You</translation>
    </message>
    <message>
        <source>This message was forwarded. Original author: %1</source>
        <translation>This message was forwarded. Original author: %1</translation>
    </message>
</context>
<context>
    <name>NewChatPage</name>
    <message>
        <source>Your Contacts</source>
        <translation>Your Contacts</translation>
    </message>
    <message>
        <source>You don&apos;t have any contacts.</source>
        <translation>You don&apos;t have any contacts.</translation>
    </message>
    <message>
        <source>Private Chat</source>
        <translation>Private Chat</translation>
    </message>
    <message>
        <source>Secret Chat</source>
        <translation>Secret Chat</translation>
    </message>
    <message>
        <source>End-to-end-encrypted, accessible on this device only</source>
        <translation>End-to-end-encrypted, accessible on this device only</translation>
    </message>
    <message>
        <source>Search a contact...</source>
        <translation>Search a contact...</translation>
    </message>
    <message>
        <source>Loading contacts...</source>
        <translation>Loading contacts...</translation>
    </message>
    <message>
        <source>Transport-encrypted, uses Telegram Cloud, sharable across devices</source>
        <translation>Transport-encrypted, uses Telegram Cloud, sharable across devices</translation>
    </message>
    <message>
        <source>Synchronize Contacts with Telegram</source>
        <translation>Synchronize Contacts with Telegram</translation>
    </message>
    <message>
        <source>Could not synchronize your contacts with Telegram.</source>
        <translation>Could not synchronize your contacts with Telegram.</translation>
    </message>
    <message>
        <source>Contacts successfully synchronized with Telegram.</source>
        <translation>Contacts successfully synchronized with Telegram.</translation>
    </message>
</context>
<context>
    <name>NotificationManager</name>
    <message numerus="yes">
        <source>%Ln unread messages</source>
        <translation>
            <numerusform>%Ln unread message</numerusform>
            <numerusform>%Ln unread messages</numerusform>
        </translation>
    </message>
</context>
<context>
    <name>OverviewPage</name>
    <message>
        <source>About Fernschreiber</source>
        <translation>About Fernschreiber</translation>
    </message>
    <message>
        <source>Fernschreiber</source>
        <translation>Fernschreiber</translation>
    </message>
    <message>
        <source>Waiting for network...</source>
        <translation>Waiting for network...</translation>
    </message>
    <message>
        <source>Connecting to proxy...</source>
        <translation>Connecting to proxy...</translation>
    </message>
    <message>
        <source>Updating content...</source>
        <translation>Updating content...</translation>
    </message>
    <message>
        <source>Loading chat list...</source>
        <translation>Loading chat list...</translation>
    </message>
    <message>
        <source>Settings</source>
        <translation>Settings</translation>
    </message>
    <message>
        <source>You don&apos;t have any chats yet.</source>
        <translation>You don&apos;t have any chats yet.</translation>
    </message>
    <message>
        <source>New Chat</source>
        <translation>New Chat</translation>
    </message>
    <message>
        <source>Filter your chats...</source>
        <translation>Filter your chats...</translation>
    </message>
    <message>
        <source>Search Chats</source>
        <translation>Search Chats</translation>
    </message>
    <message>
        <source>Download of %1 successful.</source>
        <translation>Download of %1 successful.</translation>
    </message>
    <message>
        <source>Download failed.</source>
        <translation>Download failed.</translation>
    </message>
    <message>
<<<<<<< HEAD
        <source>Connecting to network...</source>
        <translation type="unfinished">Connecting to network...</translation>
    </message>
    <message>
        <source>Logging out</source>
        <translation type="unfinished"></translation>
=======
        <source>Tap on the title bar to filter your chats</source>
        <translation>Tap on the title bar to filter your chats</translation>
    </message>
    <message>
        <source>No matching chats found.</source>
        <translation>No matching chats found.</translation>
    </message>
    <message>
        <source>You can search public chats or create a new chat via the pull-down menu.</source>
        <translation>You can search public chats or create a new chat via the pull-down menu.</translation>
>>>>>>> be2f0855
    </message>
</context>
<context>
    <name>PinnedMessageItem</name>
    <message>
        <source>You</source>
        <translation>You</translation>
    </message>
    <message>
        <source>Pinned Message</source>
        <translation>Pinned Message</translation>
    </message>
    <message>
        <source>Message unpinned</source>
        <translation>Message unpinned</translation>
    </message>
</context>
<context>
    <name>PollCreationPage</name>
    <message>
        <source>All answers have to contain 1-100 characters.</source>
        <translation>All answers have to contain 1-100 characters.</translation>
    </message>
    <message>
        <source>To send a quiz, you have to specify the right answer.</source>
        <translation>To send a quiz, you have to specify the right answer.</translation>
    </message>
    <message>
        <source>You have to enter a question.</source>
        <translation>You have to enter a question.</translation>
    </message>
    <message>
        <source>The question has to be shorter than 256 characters.</source>
        <translation>The question has to be shorter than 256 characters.</translation>
    </message>
    <message>
        <source>A poll requires 2-10 answers.</source>
        <translation>A poll requires 2-10 answers.</translation>
    </message>
    <message>
        <source>Create a Poll</source>
        <comment>Dialog Header</comment>
        <translation>Create a Poll</translation>
    </message>
    <message>
        <source>in %1</source>
        <comment>After dialog header… Create a Poll in [group name]</comment>
        <translation>in %1</translation>
    </message>
    <message>
        <source>Enter your question here</source>
        <translation>Enter your question here</translation>
    </message>
    <message numerus="yes">
        <source>Question (%Ln characters left)</source>
        <translation>
            <numerusform>Question (%Ln character left)</numerusform>
            <numerusform>Question (%Ln characters left)</numerusform>
        </translation>
    </message>
    <message>
        <source>Answers</source>
        <comment>Section header</comment>
        <translation>Answers</translation>
    </message>
    <message>
        <source>Enter an answer here</source>
        <translation>Enter an answer here</translation>
    </message>
    <message numerus="yes">
        <source>Answer (%Ln characters left)</source>
        <translation>
            <numerusform>Answer (%Ln character left)</numerusform>
            <numerusform>Answer (%Ln characters left)</numerusform>
        </translation>
    </message>
    <message>
        <source>Add an answer</source>
        <translation>Add an answer</translation>
    </message>
    <message>
        <source>Poll Options</source>
        <comment>Section header</comment>
        <translation>Poll Options</translation>
    </message>
    <message>
        <source>Anonymous answers</source>
        <translation>Anonymous answers</translation>
    </message>
    <message>
        <source>Multiple answers allowed</source>
        <translation>Multiple answers allowed</translation>
    </message>
    <message>
        <source>Quiz Mode</source>
        <translation>Quiz Mode</translation>
    </message>
    <message>
        <source>Quizzes have one correct answer. Participants can&apos;t revoke their responses.</source>
        <translation>Quizzes have one correct answer. Participants can&apos;t revoke their responses.</translation>
    </message>
</context>
<context>
    <name>PollPreview</name>
    <message numerus="yes">
        <source>%Ln%</source>
        <comment>% of votes for option</comment>
        <translation>
            <numerusform>%Ln%</numerusform>
            <numerusform>%Ln%</numerusform>
        </translation>
    </message>
    <message>
        <source>Final Result:</source>
        <translation>Final Result:</translation>
    </message>
    <message>
        <source>Multiple Answers are allowed.</source>
        <translation>Multiple Answers are allowed.</translation>
    </message>
    <message numerus="yes">
        <source>%Ln vote(s) total</source>
        <comment>number of total votes</comment>
        <translation>
            <numerusform>%Ln vote total</numerusform>
            <numerusform>%Ln votes total</numerusform>
        </translation>
    </message>
    <message>
        <source>Close Poll</source>
        <translation>Close Poll</translation>
    </message>
    <message>
        <source>Reset Answer</source>
        <translation>Reset Answer</translation>
    </message>
</context>
<context>
    <name>PollResultsPage</name>
    <message>
        <source>Quiz Results</source>
        <translation>Quiz Results</translation>
    </message>
    <message>
        <source>Poll Results</source>
        <translation>Poll Results</translation>
    </message>
    <message numerus="yes">
        <source>%Ln vote(s) total</source>
        <comment>number of total votes</comment>
        <translation>
            <numerusform>%Ln vote total</numerusform>
            <numerusform>%Ln votes total</numerusform>
        </translation>
    </message>
    <message>
        <source>Question</source>
        <comment>section header</comment>
        <translation>Question</translation>
    </message>
    <message>
        <source>Results</source>
        <comment>section header</comment>
        <translation>Results</translation>
    </message>
    <message numerus="yes">
        <source>%Ln vote(s)</source>
        <comment>number of votes for option</comment>
        <translation>
            <numerusform>%Ln vote</numerusform>
            <numerusform>%Ln votes</numerusform>
        </translation>
    </message>
    <message numerus="yes">
        <source>%Ln%</source>
        <comment>% of votes for option</comment>
        <translation>
            <numerusform>%Ln%</numerusform>
            <numerusform>%Ln%</numerusform>
        </translation>
    </message>
    <message>
        <source>Chosen by:</source>
        <comment>This answer has been chosen by the following users</comment>
        <translation>Chosen by:</translation>
    </message>
    <message numerus="yes">
        <source>%Ln vote(s) including yours</source>
        <comment>number of votes for option</comment>
        <translation>
            <numerusform>%Ln vote including yours</numerusform>
            <numerusform>%Ln votes including yours</numerusform>
        </translation>
    </message>
</context>
<context>
    <name>SearchChatsPage</name>
    <message>
        <source>No chats found.</source>
        <translation>No chats found.</translation>
    </message>
    <message>
        <source>Searching chats...</source>
        <translation>Searching chats...</translation>
    </message>
    <message>
        <source>Private Chat</source>
        <translation>Private Chat</translation>
    </message>
    <message>
        <source>Group</source>
        <translation>Group</translation>
    </message>
    <message>
        <source>Channel</source>
        <translation>Channel</translation>
    </message>
    <message numerus="yes">
        <source>%1 members</source>
        <translation>
            <numerusform>%1 member</numerusform>
            <numerusform>%1 members</numerusform>
        </translation>
    </message>
    <message numerus="yes">
        <source>%1 subscribers</source>
        <translation>
            <numerusform>%1 subscriber</numerusform>
            <numerusform>%1 subscribers</numerusform>
        </translation>
    </message>
    <message>
        <source>Search Chats</source>
        <translation>Search Chats</translation>
    </message>
    <message>
        <source>Search a chat...</source>
        <translation>Search a chat...</translation>
    </message>
    <message>
        <source>Enter your query to start searching (at least 5 characters needed)</source>
        <translation>Enter your query to start searching (at least 5 characters needed)</translation>
    </message>
</context>
<context>
    <name>SettingsPage</name>
    <message>
        <source>Settings</source>
        <translation>Settings</translation>
    </message>
    <message>
        <source>Behavior</source>
        <translation>Behavior</translation>
    </message>
    <message>
        <source>Send message by enter</source>
        <translation>Send message by enter</translation>
    </message>
    <message>
        <source>Send your message by pressing the enter key</source>
        <translation>Send your message by pressing the enter key</translation>
    </message>
    <message>
        <source>Appearance</source>
        <translation>Appearance</translation>
    </message>
    <message>
        <source>Show stickers as images</source>
        <translation>Show stickers as images</translation>
    </message>
    <message>
        <source>Show background for stickers and align them centrally like images</source>
        <translation>Show background for stickers and align them centrally like images</translation>
    </message>
    <message>
        <source>Notification feedback</source>
        <translation>Notification feedback</translation>
    </message>
    <message>
        <source>All events</source>
        <translation>All events</translation>
    </message>
    <message>
        <source>Only new events</source>
        <translation>Only new events</translation>
    </message>
    <message>
        <source>None</source>
        <translation>None</translation>
    </message>
    <message>
        <source>Use non-graphical feedback (sound, vibration) for notifications</source>
        <translation>Use non-graphical feedback (sound, vibration) for notifications</translation>
    </message>
    <message>
        <source>Open-with menu integration</source>
        <translation>Open-with menu integration</translation>
    </message>
    <message>
        <source>Integrate Fernschreiber into open-with menu of Sailfish OS</source>
        <translation>Integrate Fernschreiber into open-with menu of Sailfish OS</translation>
    </message>
    <message>
        <source>Animate stickers</source>
        <translation>Animate stickers</translation>
    </message>
    <message>
        <source>Notification turns on the display</source>
        <translation>Notification turns on the display</translation>
    </message>
    <message>
        <source>Storage</source>
        <translation>Storage</translation>
    </message>
    <message>
        <source>Enable storage optimizer</source>
        <translation>Enable storage optimizer</translation>
    </message>
    <message>
        <source>Focus text input area after send</source>
        <translation>Focus text input area after send</translation>
    </message>
    <message>
        <source>Focus the text input area after sending a message</source>
        <translation>Focus the text input area after sending a message</translation>
    </message>
    <message>
        <source>Enable online-only mode</source>
        <translation>Enable online-only mode</translation>
    </message>
    <message>
        <source>Disables offline caching. Certain features may be limited or missing in this mode. Changes require a restart of Fernschreiber to take effect.</source>
        <translation>Disables offline caching. Certain features may be limited or missing in this mode. Changes require a restart of Fernschreiber to take effect.</translation>
    </message>
</context>
<context>
    <name>StickerPicker</name>
    <message>
        <source>Recently used</source>
        <translation>Recently used</translation>
    </message>
    <message>
        <source>Loading stickers...</source>
        <translation>Loading stickers...</translation>
    </message>
</context>
<context>
    <name>VideoPage</name>
    <message>
        <source>Download Video</source>
        <translation>Download Video</translation>
    </message>
    <message>
        <source>Download of %1 successful.</source>
        <translation>Download of %1 successful.</translation>
    </message>
    <message>
        <source>Download failed.</source>
        <translation>Download failed.</translation>
    </message>
</context>
<context>
    <name>VoiceNoteOverlay</name>
    <message>
        <source>Record a Voice Note</source>
        <translation>Record a Voice Note</translation>
    </message>
    <message>
        <source>Press the button to start recording</source>
        <translation>Press the button to start recording</translation>
    </message>
    <message>
        <source>Unavailable</source>
        <translation>Unavailable</translation>
    </message>
    <message>
        <source>Starting</source>
        <translation>Starting</translation>
    </message>
    <message>
        <source>Recording</source>
        <translation>Recording</translation>
    </message>
    <message>
        <source>Stopping</source>
        <translation>Stopping</translation>
    </message>
    <message>
        <source>Use recording</source>
        <translation>Use recording</translation>
    </message>
    <message>
        <source>Voice Note (%1)</source>
        <translation>Voice Note (%1)</translation>
    </message>
    <message>
        <source>Ready</source>
        <translation>Ready</translation>
    </message>
</context>
<context>
    <name>WebPagePreview</name>
    <message>
        <source>Preview not supported for this link...</source>
        <translation>Preview not supported for this link...</translation>
    </message>
</context>
<context>
    <name>functions</name>
    <message>
        <source>Video: %1</source>
        <translation>Video: %1</translation>
    </message>
    <message>
        <source>has registered with Telegram</source>
        <translation>has registered with Telegram</translation>
    </message>
    <message>
        <source>Picture: %1</source>
        <translation>Picture: %1</translation>
    </message>
    <message>
        <source>Sticker: %1</source>
        <translation>Sticker: %1</translation>
    </message>
    <message>
        <source>Audio: %1</source>
        <translation>Audio: %1</translation>
    </message>
    <message>
        <source>Voice Note: %1</source>
        <translation>Voice Note: %1</translation>
    </message>
    <message>
        <source>Animation: %1</source>
        <translation>Animation: %1</translation>
    </message>
    <message>
        <source>Document: %1</source>
        <translation>Document: %1</translation>
    </message>
    <message>
        <source>sent a picture</source>
        <translation>sent a picture</translation>
    </message>
    <message>
        <source>sent a video</source>
        <translation>sent a video</translation>
    </message>
    <message>
        <source>sent an animation</source>
        <translation>sent an animation</translation>
    </message>
    <message>
        <source>sent an audio</source>
        <translation>sent an audio</translation>
    </message>
    <message>
        <source>sent a voice note</source>
        <translation>sent a voice note</translation>
    </message>
    <message>
        <source>sent a document</source>
        <translation>sent a document</translation>
    </message>
    <message>
        <source>sent a location</source>
        <translation>sent a location</translation>
    </message>
    <message>
        <source>joined this chat</source>
        <translation>joined this chat</translation>
    </message>
    <message>
        <source>was added to this chat</source>
        <translation>was added to this chat</translation>
    </message>
    <message>
        <source>left this chat</source>
        <translation>left this chat</translation>
    </message>
    <message>
        <source>%1M</source>
        <translation>%1M</translation>
    </message>
    <message>
        <source>%1K</source>
        <translation>%1K</translation>
    </message>
    <message>
        <source>sent a venue</source>
        <translation>sent a venue</translation>
    </message>
    <message>
        <source>sent a picture</source>
        <comment>myself</comment>
        <translation>sent a picture</translation>
    </message>
    <message>
        <source>sent a video</source>
        <comment>myself</comment>
        <translation>sent a video</translation>
    </message>
    <message>
        <source>sent an animation</source>
        <comment>myself</comment>
        <translation>sent an animation</translation>
    </message>
    <message>
        <source>sent an audio</source>
        <comment>myself</comment>
        <translation>sent an audio</translation>
    </message>
    <message>
        <source>sent a voice note</source>
        <comment>myself</comment>
        <translation>sent a voice note</translation>
    </message>
    <message>
        <source>sent a document</source>
        <comment>myself</comment>
        <translation>sent a document</translation>
    </message>
    <message>
        <source>sent a location</source>
        <comment>myself</comment>
        <translation>sent a location</translation>
    </message>
    <message>
        <source>sent a venue</source>
        <comment>myself</comment>
        <translation>sent a venue</translation>
    </message>
    <message>
        <source>have registered with Telegram</source>
        <translation>have registered with Telegram</translation>
    </message>
    <message>
        <source>joined this chat</source>
        <comment>myself</comment>
        <translation>joined this chat</translation>
    </message>
    <message>
        <source>were added to this chat</source>
        <comment>myself</comment>
        <translation>were added to this chat</translation>
    </message>
    <message>
        <source>left this chat</source>
        <comment>myself</comment>
        <translation>left this chat</translation>
    </message>
    <message>
        <source>was never online</source>
        <translation>was never online</translation>
    </message>
    <message>
        <source>last online: last month</source>
        <translation>last online: last month</translation>
    </message>
    <message>
        <source>last online: last week</source>
        <translation>last online: last week</translation>
    </message>
    <message>
        <source>last online: %1</source>
        <translation>last online: %1</translation>
    </message>
    <message>
        <source>online</source>
        <translation>online</translation>
    </message>
    <message>
        <source>was recently online</source>
        <translation>was recently online</translation>
    </message>
    <message>
        <source>Admin</source>
        <comment>channel user role</comment>
        <translation>Admin</translation>
    </message>
    <message>
        <source>Banned</source>
        <comment>channel user role</comment>
        <translation>Banned</translation>
    </message>
    <message>
        <source>Creator</source>
        <comment>channel user role</comment>
        <translation>Creator</translation>
    </message>
    <message>
        <source>Restricted</source>
        <comment>channel user role</comment>
        <translation>Restricted</translation>
    </message>
    <message>
        <source>changed the chat title to %1</source>
        <comment>myself</comment>
        <translation>changed the chat title to %1</translation>
    </message>
    <message>
        <source>changed the chat title to %1</source>
        <translation>changed the chat title to %1</translation>
    </message>
    <message>
        <source>sent a poll</source>
        <comment>myself</comment>
        <translation>sent a poll</translation>
    </message>
    <message>
        <source>sent a poll</source>
        <translation>sent a poll</translation>
    </message>
    <message>
        <source>sent an anonymous quiz</source>
        <comment>myself</comment>
        <translation>sent an anonymous quiz</translation>
    </message>
    <message>
        <source>sent an anonymous quiz</source>
        <translation>sent an anonymous quiz</translation>
    </message>
    <message>
        <source>sent a quiz</source>
        <comment>myself</comment>
        <translation>sent a quiz</translation>
    </message>
    <message>
        <source>sent a quiz</source>
        <translation>sent a quiz</translation>
    </message>
    <message>
        <source>sent an anonymous poll</source>
        <comment>myself</comment>
        <translation>sent an anonymous poll</translation>
    </message>
    <message>
        <source>sent an anonymous poll</source>
        <translation>sent an anonymous poll</translation>
    </message>
    <message>
        <source>Anonymous Quiz</source>
        <translation>Anonymous Quiz</translation>
    </message>
    <message>
        <source>Quiz</source>
        <translation>Quiz</translation>
    </message>
    <message>
        <source>Anonymous Poll</source>
        <translation>Anonymous Poll</translation>
    </message>
    <message>
        <source>Poll</source>
        <translation>Poll</translation>
    </message>
    <message>
        <source>created this group</source>
        <comment>myself</comment>
        <translation>created this group</translation>
    </message>
    <message>
        <source>created this group</source>
        <translation>created this group</translation>
    </message>
    <message>
        <source>changed the chat photo</source>
        <comment>myself</comment>
        <translation>changed the chat photo</translation>
    </message>
    <message>
        <source>changed the chat photo</source>
        <translation>changed the chat photo</translation>
    </message>
    <message>
        <source>deleted the chat photo</source>
        <comment>myself</comment>
        <translation>deleted the chat photo</translation>
    </message>
    <message>
        <source>deleted the chat photo</source>
        <translation>deleted the chat photo</translation>
    </message>
    <message>
        <source>changed the secret chat TTL setting</source>
        <comment>myself; TTL = Time To Live</comment>
        <translation>changed the secret chat TTL setting</translation>
    </message>
    <message>
        <source>changed the secret chat TTL setting</source>
        <comment>TTL = Time To Live</comment>
        <translation>changed the secret chat TTL setting</translation>
    </message>
    <message>
        <source>upgraded this group to a supergroup</source>
        <comment>myself</comment>
        <translation>upgraded this group to a supergroup</translation>
    </message>
    <message>
        <source>changed the pinned message</source>
        <comment>myself</comment>
        <translation>changed the pinned message</translation>
    </message>
    <message>
        <source>changed the pinned message</source>
        <translation>changed the pinned message</translation>
    </message>
    <message>
        <source>created a screenshot in this chat</source>
        <comment>myself</comment>
        <translation>created a screenshot in this chat</translation>
    </message>
    <message>
        <source>created a screenshot in this chat</source>
        <translation>created a screenshot in this chat</translation>
    </message>
    <message>
        <source>sent an unsupported message</source>
        <comment>myself</comment>
        <translation>sent an unsupported message</translation>
    </message>
    <message>
        <source>sent an unsupported message</source>
        <translation>sent an unsupported message</translation>
    </message>
    <message>
        <source>sent an unsupported message: %1</source>
        <comment>myself; %1 is message type</comment>
        <translation>sent an unsupported message: %1</translation>
    </message>
    <message>
        <source>sent an unsupported message: %1</source>
        <comment>%1 is message type</comment>
        <translation>sent an unsupported message: %1</translation>
    </message>
    <message>
        <source>upgraded this group to a supergroup</source>
        <translation>upgraded this group to a supergroup</translation>
    </message>
    <message>
        <source>sent a self-destructing photo that is expired</source>
        <comment>myself</comment>
        <translation>sent a self-destructing photo that is expired</translation>
    </message>
    <message>
        <source>sent a self-destructing photo that is expired</source>
        <translation>sent a self-destructing photo that is expired</translation>
    </message>
    <message>
        <source>sent a self-destructing video that is expired</source>
        <comment>myself</comment>
        <translation>sent a self-destructing video that is expired</translation>
    </message>
    <message>
        <source>sent a self-destructing video that is expired</source>
        <translation>sent a self-destructing video that is expired</translation>
    </message>
    <message>
        <source>Unable to find user %1</source>
        <translation>Unable to find user %1</translation>
    </message>
    <message>
        <source>sent a video note</source>
        <comment>myself</comment>
        <translation>sent a video note</translation>
    </message>
    <message>
        <source>sent a video note</source>
        <translation>sent a video note</translation>
    </message>
    <message>
        <source>You are already a member of this chat.</source>
        <translation>You are already a member of this chat.</translation>
    </message>
    <message>
        <source>Closed!</source>
        <translation>Closed!</translation>
    </message>
    <message>
        <source>Pending acknowledgement</source>
        <translation>Pending acknowledgement</translation>
    </message>
    <message>
        <source>has added %1 to the chat</source>
        <translation>has added %1 to the chat</translation>
    </message>
    <message>
        <source>has removed %1 from the chat</source>
        <translation>has removed %1 from the chat</translation>
    </message>
    <message>
        <source>have added %1 to the chat</source>
        <comment>myself</comment>
        <translation>have added %1 to the chat</translation>
    </message>
    <message>
        <source>have removed %1 from the chat</source>
        <comment>myself</comment>
        <translation>have removed %1 from the chat</translation>
    </message>
</context>
</TS><|MERGE_RESOLUTION|>--- conflicted
+++ resolved
@@ -1105,14 +1105,6 @@
         <translation>Download failed.</translation>
     </message>
     <message>
-<<<<<<< HEAD
-        <source>Connecting to network...</source>
-        <translation type="unfinished">Connecting to network...</translation>
-    </message>
-    <message>
-        <source>Logging out</source>
-        <translation type="unfinished"></translation>
-=======
         <source>Tap on the title bar to filter your chats</source>
         <translation>Tap on the title bar to filter your chats</translation>
     </message>
@@ -1123,7 +1115,10 @@
     <message>
         <source>You can search public chats or create a new chat via the pull-down menu.</source>
         <translation>You can search public chats or create a new chat via the pull-down menu.</translation>
->>>>>>> be2f0855
+    </message>
+    <message>
+        <source>Logging out</source>
+        <translation >Logging out</translation>
     </message>
 </context>
 <context>
