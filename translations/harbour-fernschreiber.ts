--- conflicted
+++ resolved
@@ -1105,23 +1105,19 @@
         <translation type="unfinished">Download failed.</translation>
     </message>
     <message>
-<<<<<<< HEAD
-        <source>Connecting to network...</source>
-        <translation type="unfinished">Connecting to network...</translation>
+        <source>Tap on the title bar to filter your chats</source>
+        <translation type="unfinished"></translation>
+    </message>
+    <message>
+        <source>No matching chats found.</source>
+        <translation type="unfinished"></translation>
+    </message>
+    <message>
+        <source>You can search public chats or create a new chat via the pull-down menu.</source>
+        <translation type="unfinished"></translation>
     </message>
     <message>
         <source>Logging out</source>
-=======
-        <source>Tap on the title bar to filter your chats</source>
-        <translation type="unfinished"></translation>
-    </message>
-    <message>
-        <source>No matching chats found.</source>
-        <translation type="unfinished"></translation>
-    </message>
-    <message>
-        <source>You can search public chats or create a new chat via the pull-down menu.</source>
->>>>>>> be2f0855
         <translation type="unfinished"></translation>
     </message>
 </context>
