<?xml version="1.0" encoding="utf-8"?>
<!DOCTYPE TS>
<TS version="2.1">
<context>
    <name>AboutPage</name>
    <message>
        <source>About Fernschreiber</source>
        <translation>A Fernschreiber névjegye</translation>
    </message>
    <message>
        <source>A Telegram client for Sailfish OS</source>
        <translation>Sailfish OS Telegram kliens</translation>
    </message>
    <message>
        <source>Send E-Mail</source>
        <translation>E-mail küldés</translation>
    </message>
    <message>
        <source>Licensed under GNU GPLv3</source>
        <translation>A GNU GPLv3 licensz által engedélyezve</translation>
    </message>
    <message>
        <source>Sources on GitHub</source>
        <translation>Forráskód a GitHub-on</translation>
    </message>
    <message>
        <source>Terms of Service</source>
        <translation>A szolgáltatás feltételei</translation>
    </message>
    <message>
        <source>Privacy Policy</source>
        <translation>Adatvédelmi irányelvek</translation>
    </message>
    <message>
        <source>Credits</source>
        <translation>Készítők</translation>
    </message>
    <message>
        <source>This project uses the Telegram Database Library (TDLib). Thanks for making it available under the conditions of the Boost Software License 1.0!</source>
        <translation>Ez a projekt a Telegram Adatkönyvtárat (TDLib) használja. Köszönet amiért elérhetővé tették a Boost Software Licensz 1.0 feltételei alatt!</translation>
    </message>
    <message>
        <source>Open Telegram Database Library on GitHub</source>
        <translation>Telegram Adatkönyvtár megnyitása a GitHub-on</translation>
    </message>
    <message>
        <source>About Telegram</source>
        <translation>A Telegramról</translation>
    </message>
    <message>
        <source>This product uses the Telegram API but is not endorsed or certified by Telegram.</source>
        <translation>Ez a projekt, bár a Telegram API-kat használja, de sem jóváhagyva sem tanúsítva nincs a Telegram által.</translation>
    </message>
    <message>
        <source>TDLib version %1</source>
        <translation>TDLib verzió %1</translation>
    </message>
    <message>
        <source>Logged in as %1</source>
        <translation>Bejelentkezve mint %1</translation>
    </message>
    <message>
        <source>Phone number: +%1</source>
        <translation>Telefonszám: +%1</translation>
    </message>
    <message>
        <source>This project uses twemoji. Copyright 2018 Twitter, Inc. and other contributors. Thanks for making it available under the conditions of the MIT License (coding) and CC-BY 4.0 (graphics)!</source>
        <translation>Ez a projekt a twemoji-kat használja. Szerzői jog 2018 Twitter, Inc. és egyéb együttműködők. Köszönet amiért elérhetővé tették az MIT Licensz (programozás) és a CC-BY 4.0 (grafika) feltételei alatt!</translation>
    </message>
    <message>
        <source>Open twemoji on GitHub</source>
        <translation>twemoji megnyitása a GitHub-on</translation>
    </message>
    <message>
        <source>By Sebastian J. Wolf and &lt;a href=&quot;https://github.com/Wunderfitz/harbour-fernschreiber#contributions&quot;&gt;other contributors&lt;/a&gt;</source>
        <translation type="unfinished"></translation>
    </message>
    <message>
        <source>This project uses rlottie. Copyright 2020 Samsung Electronics Co., Ltd. and other contributors. Thanks for making it available under the conditions of the MIT License!</source>
        <translation type="unfinished"></translation>
    </message>
    <message>
        <source>Open rlottie on GitHub</source>
        <translation type="unfinished"></translation>
    </message>
    <message>
        <source>Log Out</source>
        <translation type="unfinished"></translation>
    </message>
    <message>
        <source>Logged out</source>
        <translation type="unfinished"></translation>
    </message>
</context>
<context>
    <name>BackgroundProgressIndicator</name>
    <message>
        <source>%1 %</source>
        <translation>%1 %</translation>
    </message>
    <message>
        <source>%1</source>
        <translation>%1</translation>
    </message>
</context>
<context>
    <name>ChatInformationPageContent</name>
    <message numerus="yes">
        <source>%1 subscribers</source>
        <translation type="unfinished">
            <numerusform>%1 feliratkozott</numerusform>
        </translation>
    </message>
    <message numerus="yes">
        <source>%1 members</source>
        <translation type="unfinished">
            <numerusform>%1 tag</numerusform>
        </translation>
    </message>
    <message>
        <source>Leave Chat</source>
        <translation type="unfinished"></translation>
    </message>
    <message>
        <source>Join Chat</source>
        <translation type="unfinished"></translation>
    </message>
    <message>
        <source>Leaving chat</source>
        <translation type="unfinished"></translation>
    </message>
    <message>
        <source>Unknown</source>
        <translation type="unfinished">Ismeretlen</translation>
    </message>
    <message>
        <source>Chat Title</source>
        <comment>group title header</comment>
        <translation type="unfinished"></translation>
    </message>
    <message>
        <source>Enter 1-128 characters</source>
        <translation type="unfinished"></translation>
    </message>
    <message>
        <source>There is no information text available, yet.</source>
        <translation type="unfinished"></translation>
    </message>
    <message>
        <source>Info</source>
        <comment>group or user infotext header</comment>
        <translation type="unfinished"></translation>
    </message>
    <message>
        <source>Phone Number</source>
        <comment>user phone number header</comment>
        <translation type="unfinished"></translation>
    </message>
    <message>
        <source>Invite Link</source>
        <comment>header</comment>
        <translation type="unfinished"></translation>
    </message>
    <message>
        <source>The Invite Link has been copied to the clipboard.</source>
        <translation type="unfinished"></translation>
    </message>
    <message>
        <source>%1, %2</source>
        <comment>combination of &apos;[x members], [y online]&apos;, which are separate translations</comment>
        <translation type="unfinished"></translation>
    </message>
    <message numerus="yes">
        <source>%1 online</source>
        <translation type="unfinished">
            <numerusform></numerusform>
        </translation>
    </message>
    <message>
        <source>New Secret Chat</source>
        <translation type="unfinished"></translation>
    </message>
    <message>
        <source>Unmute Chat</source>
        <translation>Csevegés némítás feloldása</translation>
    </message>
    <message>
        <source>Mute Chat</source>
        <translation>Csevegés némítása</translation>
    </message>
</context>
<context>
    <name>ChatInformationTabItemMembersGroups</name>
    <message>
        <source>Loading common chats…</source>
        <comment>chats you have in common with a user</comment>
        <translation type="unfinished"></translation>
    </message>
    <message>
        <source>Loading group members…</source>
        <translation type="unfinished"></translation>
    </message>
    <message>
        <source>You</source>
        <translation type="unfinished">Te</translation>
    </message>
    <message>
        <source>You don&apos;t have any groups in common with this user.</source>
        <translation type="unfinished"></translation>
    </message>
    <message>
        <source>This group is empty.</source>
        <translation type="unfinished"></translation>
    </message>
    <message>
        <source>Channel members are anonymous.</source>
        <translation type="unfinished"></translation>
    </message>
</context>
<context>
    <name>ChatInformationTabView</name>
    <message>
        <source>Groups</source>
        <comment>Button: groups in common (short)</comment>
        <translation type="unfinished"></translation>
    </message>
    <message>
        <source>Members</source>
        <comment>Button: Group Members</comment>
        <translation type="unfinished"></translation>
    </message>
    <message>
        <source>Settings</source>
        <comment>Button: Chat Settings</comment>
        <translation type="unfinished">Beállítások</translation>
    </message>
</context>
<context>
    <name>ChatListViewItem</name>
    <message>
        <source>Unknown</source>
        <translation type="unfinished">Ismeretlen</translation>
    </message>
    <message>
        <source>You</source>
        <translation type="unfinished">Te</translation>
    </message>
    <message>
        <source>User Info</source>
        <translation type="unfinished"></translation>
    </message>
    <message>
        <source>Group Info</source>
        <translation type="unfinished"></translation>
    </message>
    <message>
        <source>Mark all messages as read</source>
        <translation type="unfinished"></translation>
    </message>
    <message>
        <source>No message in this chat.</source>
        <translation type="unfinished"></translation>
    </message>
    <message>
        <source>Mark chat as unread</source>
        <translation type="unfinished"></translation>
    </message>
    <message>
        <source>Draft</source>
        <translation type="unfinished"></translation>
    </message>
    <message>
        <source>Mark chat as read</source>
        <translation type="unfinished"></translation>
    </message>
    <message>
        <source>Unpin chat</source>
        <translation type="unfinished"></translation>
    </message>
    <message>
        <source>Pin chat</source>
        <translation type="unfinished"></translation>
    </message>
    <message>
        <source>Unmute chat</source>
        <translation>Csevegés némítás feloldása</translation>
    </message>
    <message>
        <source>Mute chat</source>
        <translation>Csevegés némítása</translation>
    </message>
</context>
<context>
    <name>ChatPage</name>
    <message>
        <source>Unknown</source>
        <translation>Ismeretlen</translation>
    </message>
    <message>
        <source>Your message</source>
        <translation>Üzeneted</translation>
    </message>
    <message numerus="yes">
        <source>%1 members</source>
        <translation type="unfinished">
            <numerusform>%1 tag</numerusform>
        </translation>
    </message>
    <message numerus="yes">
        <source>%1 subscribers</source>
        <translation type="unfinished">
            <numerusform>%1 feliratkozott</numerusform>
        </translation>
    </message>
    <message>
        <source>Loading messages...</source>
        <translation>Üzenetek betöltése...</translation>
    </message>
    <message>
        <source>Unmute Chat</source>
        <translation>Csevegés némítás feloldása</translation>
    </message>
    <message>
        <source>Mute Chat</source>
        <translation>Csevegés némítása</translation>
    </message>
    <message>
        <source>Edit Message</source>
        <translation>Üzenet szerkesztése</translation>
    </message>
    <message>
        <source>edited</source>
        <translation>Szerkesztett</translation>
    </message>
    <message>
        <source>Uploading...</source>
        <translation type="unfinished"></translation>
    </message>
    <message>
        <source>This chat is empty.</source>
        <translation type="unfinished"></translation>
    </message>
    <message>
        <source>Leave Chat</source>
        <translation type="unfinished"></translation>
    </message>
    <message>
        <source>Join Chat</source>
        <translation type="unfinished"></translation>
    </message>
    <message>
        <source>Leaving chat</source>
        <translation type="unfinished"></translation>
    </message>
    <message>
        <source>You joined the chat %1</source>
        <translation type="unfinished"></translation>
    </message>
    <message>
        <source>Select Messages</source>
        <translation type="unfinished"></translation>
    </message>
    <message numerus="yes">
        <source>%Ln Messages deleted</source>
        <translation type="unfinished">
            <numerusform></numerusform>
        </translation>
    </message>
    <message numerus="yes">
        <source>%Ln messages have been copied</source>
        <translation type="unfinished">
            <numerusform></numerusform>
        </translation>
    </message>
    <message numerus="yes">
        <source>Forward %Ln messages</source>
        <comment>dialog header</comment>
        <translation type="unfinished">
            <numerusform></numerusform>
        </translation>
    </message>
    <message numerus="yes">
        <source>%Ln messages selected</source>
        <comment>number of messages selected</comment>
        <translation type="unfinished">
            <numerusform></numerusform>
        </translation>
    </message>
    <message>
        <source>%1, %2</source>
        <comment>combination of &apos;[x members], [y online]&apos;, which are separate translations</comment>
        <translation type="unfinished"></translation>
    </message>
    <message numerus="yes">
        <source>%1 online</source>
        <translation type="unfinished">
            <numerusform></numerusform>
        </translation>
    </message>
    <message>
        <source>This secret chat is not yet ready. Your chat partner needs to go online first.</source>
        <translation type="unfinished"></translation>
    </message>
    <message>
        <source>Closing chat</source>
        <translation type="unfinished"></translation>
    </message>
    <message>
        <source>Close Chat</source>
        <translation type="unfinished"></translation>
    </message>
    <message>
        <source>Search in Chat</source>
        <translation type="unfinished"></translation>
    </message>
    <message>
        <source>Search in chat...</source>
        <translation type="unfinished"></translation>
    </message>
    <message>
        <source>Location: Obtaining position...</source>
        <translation type="unfinished"></translation>
    </message>
    <message>
        <source>Location (%1/%2)</source>
        <translation type="unfinished"></translation>
    </message>
</context>
<context>
    <name>ChatSelectionPage</name>
    <message>
        <source>Select Chat</source>
        <translation type="unfinished"></translation>
    </message>
    <message>
        <source>You don&apos;t have any chats yet.</source>
        <translation type="unfinished"></translation>
    </message>
</context>
<context>
    <name>CoverPage</name>
    <message>
        <source>unread message</source>
        <translation>olvasatlan üzenet</translation>
    </message>
    <message>
        <source>unread messages</source>
        <translation>olvasatlan üzenetek</translation>
    </message>
    <message>
        <source>in</source>
        <translation>ban</translation>
    </message>
    <message>
        <source>Waiting for network...</source>
        <translation>Hálózatra várakozás...</translation>
    </message>
    <message>
        <source>Connecting to network...</source>
        <translation>Csatlakozás a hálózathoz...</translation>
    </message>
    <message>
        <source>Connecting to proxy...</source>
        <translation>Csatlakozás a proxy-hoz...</translation>
    </message>
    <message>
        <source>Connected</source>
        <translation>Csatlakozva</translation>
    </message>
    <message>
        <source>Updating content...</source>
        <translation>Tartalom frissítése...</translation>
    </message>
    <message>
        <source>chat</source>
        <translation>csevegés</translation>
    </message>
    <message>
        <source>chats</source>
        <translation>csevegések</translation>
    </message>
</context>
<context>
    <name>DocumentPreview</name>
    <message>
        <source>Download Document</source>
        <translation>Dokumentum letöltése</translation>
    </message>
    <message>
        <source>Open Document</source>
        <translation>Dokumentum megyitása</translation>
    </message>
    <message>
        <source>Copy Document to Downloads</source>
        <translation type="unfinished"></translation>
    </message>
</context>
<context>
    <name>EditGroupChatPermissionsColumn</name>
    <message>
        <source>Group Member Permissions</source>
        <comment>what can normal group members do</comment>
        <translation type="unfinished"></translation>
    </message>
    <message>
        <source>Send Messages</source>
        <comment>member permission</comment>
        <translation type="unfinished"></translation>
    </message>
    <message>
        <source>Send Media Messages</source>
        <comment>member permission</comment>
        <translation type="unfinished"></translation>
    </message>
    <message>
        <source>Send Other Messages</source>
        <comment>member permission</comment>
        <translation type="unfinished"></translation>
    </message>
    <message>
        <source>Add Web Page Previews</source>
        <comment>member permission</comment>
        <translation type="unfinished"></translation>
    </message>
    <message>
        <source>Change Chat Info</source>
        <comment>member permission</comment>
        <translation type="unfinished"></translation>
    </message>
    <message>
        <source>Invite Users</source>
        <comment>member permission</comment>
        <translation type="unfinished"></translation>
    </message>
    <message>
        <source>Pin Messages</source>
        <comment>member permission</comment>
        <translation type="unfinished"></translation>
    </message>
    <message>
        <source>New Members</source>
        <comment>what can new group members do</comment>
        <translation type="unfinished"></translation>
    </message>
    <message>
        <source>New members can see older messages</source>
        <comment>member permission</comment>
        <translation type="unfinished"></translation>
    </message>
</context>
<context>
    <name>EditSuperGroupSlowModeColumn</name>
    <message>
        <source>Slow Mode</source>
        <translation type="unfinished"></translation>
    </message>
    <message>
        <source>Off</source>
        <translation type="unfinished"></translation>
    </message>
    <message>
        <source>Set how long every chat member has to wait between Messages</source>
        <translation type="unfinished"></translation>
    </message>
</context>
<context>
    <name>FernschreiberUtils</name>
    <message>
        <source>sent a picture</source>
        <comment>myself</comment>
        <translation type="unfinished">képet küldött</translation>
    </message>
    <message>
        <source>sent a picture</source>
        <translation type="unfinished">képet küldött</translation>
    </message>
    <message>
        <source>sent a video</source>
        <comment>myself</comment>
        <translation type="unfinished">videót küldött</translation>
    </message>
    <message>
        <source>sent a video</source>
        <translation type="unfinished">videót küldött</translation>
    </message>
    <message>
        <source>sent an animation</source>
        <comment>myself</comment>
        <translation type="unfinished">animációt küldött</translation>
    </message>
    <message>
        <source>sent an animation</source>
        <translation type="unfinished">animációt küldött</translation>
    </message>
    <message>
        <source>sent a voice note</source>
        <translation type="unfinished">hangüzenetet küldött</translation>
    </message>
    <message>
        <source>sent a document</source>
        <comment>myself</comment>
        <translation type="unfinished">dokumentumot küldött</translation>
    </message>
    <message>
        <source>sent a document</source>
        <translation type="unfinished">dokumentumot küldött</translation>
    </message>
    <message>
        <source>sent a location</source>
        <comment>myself</comment>
        <translation type="unfinished">helyzetmeghatározó információt küldött</translation>
    </message>
    <message>
        <source>sent a location</source>
        <translation type="unfinished">helyzetmeghatározó információt küldött</translation>
    </message>
    <message>
        <source>have registered with Telegram</source>
        <comment>myself</comment>
        <translation type="unfinished"></translation>
    </message>
    <message>
        <source>has registered with Telegram</source>
        <translation type="unfinished">regisztrált a Telegram-al</translation>
    </message>
    <message>
        <source>joined this chat</source>
        <comment>myself</comment>
        <translation type="unfinished">csatlakozott a csevegéshez</translation>
    </message>
    <message>
        <source>joined this chat</source>
        <translation type="unfinished">csatlakozott a csevegéshez</translation>
    </message>
    <message>
        <source>were added to this chat</source>
        <comment>myself</comment>
        <translation type="unfinished"></translation>
    </message>
    <message>
        <source>was added to this chat</source>
        <translation type="unfinished">hozzáadva a csevegéshez</translation>
    </message>
    <message>
        <source>left this chat</source>
        <comment>myself</comment>
        <translation type="unfinished">kilépett a csevegésből</translation>
    </message>
    <message>
        <source>left this chat</source>
        <translation type="unfinished">kilépett a csevegésből</translation>
    </message>
    <message>
        <source>Sticker: %1</source>
        <translation type="unfinished">Matrica: %1</translation>
    </message>
    <message>
        <source>sent a voice note</source>
        <comment>myself</comment>
        <translation type="unfinished">hangüzenetet küldött</translation>
    </message>
    <message>
        <source>sent a venue</source>
        <comment>myself</comment>
        <translation type="unfinished"></translation>
    </message>
    <message>
        <source>sent a venue</source>
        <translation type="unfinished"></translation>
    </message>
    <message>
        <source>changed the chat title</source>
        <comment>myself</comment>
        <translation type="unfinished"></translation>
    </message>
    <message>
        <source>changed the chat title</source>
        <translation type="unfinished"></translation>
    </message>
    <message>
        <source>sent a poll</source>
        <comment>myself</comment>
        <translation type="unfinished"></translation>
    </message>
    <message>
        <source>sent a poll</source>
        <translation type="unfinished"></translation>
    </message>
    <message>
        <source>sent a quiz</source>
        <comment>myself</comment>
        <translation type="unfinished"></translation>
    </message>
    <message>
        <source>sent a quiz</source>
        <translation type="unfinished"></translation>
    </message>
    <message>
        <source>created this group</source>
        <comment>myself</comment>
        <translation type="unfinished"></translation>
    </message>
    <message>
        <source>created this group</source>
        <translation type="unfinished"></translation>
    </message>
    <message>
        <source>changed the chat photo</source>
        <comment>myself</comment>
        <translation type="unfinished"></translation>
    </message>
    <message>
        <source>changed the chat photo</source>
        <translation type="unfinished"></translation>
    </message>
    <message>
        <source>deleted the chat photo</source>
        <comment>myself</comment>
        <translation type="unfinished"></translation>
    </message>
    <message>
        <source>deleted the chat photo</source>
        <translation type="unfinished"></translation>
    </message>
    <message>
        <source>changed the secret chat TTL setting</source>
        <comment>myself</comment>
        <translation type="unfinished"></translation>
    </message>
    <message>
        <source>changed the secret chat TTL setting</source>
        <translation type="unfinished"></translation>
    </message>
    <message>
        <source>upgraded this group to a supergroup</source>
        <comment>myself</comment>
        <translation type="unfinished"></translation>
    </message>
    <message>
        <source>changed the pinned message</source>
        <comment>myself</comment>
        <translation type="unfinished"></translation>
    </message>
    <message>
        <source>changed the pinned message</source>
        <translation type="unfinished"></translation>
    </message>
    <message>
        <source>created a screenshot in this chat</source>
        <comment>myself</comment>
        <translation type="unfinished"></translation>
    </message>
    <message>
        <source>created a screenshot in this chat</source>
        <translation type="unfinished"></translation>
    </message>
    <message>
        <source>sent an unsupported message</source>
        <comment>myself</comment>
        <translation type="unfinished"></translation>
    </message>
    <message>
        <source>sent an unsupported message</source>
        <translation type="unfinished"></translation>
    </message>
    <message>
        <source>sent an unsupported message: %1</source>
        <translation type="unfinished"></translation>
    </message>
    <message>
        <source>upgraded this group to a supergroup</source>
        <translation type="unfinished"></translation>
    </message>
    <message>
        <source>sent a self-destructing photo that is expired</source>
        <comment>myself</comment>
        <translation type="unfinished"></translation>
    </message>
    <message>
        <source>sent a self-destructing video that is expired</source>
        <comment>myself</comment>
        <translation type="unfinished"></translation>
    </message>
    <message>
        <source>sent a self-destructing video that is expired</source>
        <translation type="unfinished"></translation>
    </message>
    <message>
        <source>sent an unsupported message: %1</source>
        <comment>myself</comment>
        <translation type="unfinished"></translation>
    </message>
    <message>
        <source>sent a self-destructing photo that is expired</source>
        <translation type="unfinished"></translation>
    </message>
    <message>
        <source>sent an audio</source>
        <comment>myself</comment>
        <translation type="unfinished">audiót küldött</translation>
    </message>
    <message>
        <source>sent an audio</source>
        <translation type="unfinished">audiót küldött</translation>
    </message>
    <message>
        <source>has added %1 to the chat</source>
        <translation type="unfinished"></translation>
    </message>
    <message>
        <source>has removed %1 from the chat</source>
        <translation type="unfinished"></translation>
    </message>
    <message>
        <source>have added %1 to the chat</source>
        <comment>myself</comment>
        <translation type="unfinished"></translation>
    </message>
    <message>
        <source>have removed %1 from the chat</source>
        <comment>myself</comment>
        <translation type="unfinished"></translation>
    </message>
</context>
<context>
    <name>ImagePage</name>
    <message>
        <source>Download Picture</source>
        <translation>Kép letöltése</translation>
    </message>
    <message>
        <source>Download of %1 successful.</source>
        <translation>A %1 letöltése sikerült.</translation>
    </message>
    <message>
        <source>Download failed.</source>
        <translation>A letöltés nem sikerült.</translation>
    </message>
</context>
<context>
    <name>InReplyToRow</name>
    <message>
        <source>You</source>
        <translation>Te</translation>
    </message>
</context>
<context>
    <name>InitializationPage</name>
    <message>
        <source>OK</source>
        <translation>Rendben</translation>
    </message>
    <message>
        <source>Welcome to Fernschreiber!</source>
        <translation>Üdvözöl a Fernschreiber!</translation>
    </message>
    <message>
        <source>Please enter your phone number to continue.</source>
        <translation>Kérlek add meg a telefonszámodat a folytatáshoz.</translation>
    </message>
    <message>
        <source>Continue</source>
        <translation>Folytatás</translation>
    </message>
    <message>
        <source>Please enter the code that you received:</source>
        <translation>Kérlek add meg a kapott kódot:</translation>
    </message>
    <message>
        <source>Loading...</source>
        <translation>Betöltés...</translation>
    </message>
    <message>
        <source>Unable to authenticate you with the entered code.</source>
        <translation>A megadott kód azonosítása sikertelen.</translation>
    </message>
    <message>
        <source>Enter code again</source>
        <translation>Kód ismételt megadása</translation>
    </message>
    <message>
        <source>Restart authentication</source>
        <translation>Azonosítás újrakezédse</translation>
    </message>
    <message>
        <source>Please enter your password:</source>
        <translation>Kérlek add meg a jelszavad:</translation>
    </message>
    <message>
        <source>Register User</source>
        <translation type="unfinished"></translation>
    </message>
    <message>
        <source>Enter your First Name</source>
        <translation type="unfinished"></translation>
    </message>
    <message>
        <source>Enter your Last Name</source>
        <translation type="unfinished"></translation>
    </message>
    <message>
        <source>User Registration</source>
        <translation type="unfinished"></translation>
    </message>
    <message>
        <source>Use the international format, e.g. %1</source>
        <translation type="unfinished"></translation>
    </message>
    <message>
        <source>About Fernschreiber</source>
        <translation>A Fernschreiber névjegye</translation>
    </message>
</context>
<context>
    <name>LocationPreview</name>
    <message>
        <source>Install Pure Maps to inspect this location.</source>
        <translation type="unfinished"></translation>
    </message>
</context>
<context>
    <name>MessageListViewItem</name>
    <message>
        <source>Reply to Message</source>
        <translation type="unfinished">Válasz az üzenetre</translation>
    </message>
    <message>
        <source>Edit Message</source>
        <translation type="unfinished">Üzenet szerkesztése</translation>
    </message>
    <message>
        <source>Copy Message to Clipboard</source>
        <translation type="unfinished"></translation>
    </message>
    <message>
        <source>Message deleted</source>
        <translation type="unfinished"></translation>
    </message>
    <message>
        <source>Delete Message</source>
        <translation type="unfinished">Üzenet törlése</translation>
    </message>
    <message>
        <source>You</source>
        <translation type="unfinished">Te</translation>
    </message>
    <message>
        <source>Forwarded Message</source>
        <translation type="unfinished"></translation>
    </message>
    <message>
        <source>Select Message</source>
        <translation type="unfinished"></translation>
    </message>
    <message>
        <source>Pin Message</source>
        <translation type="unfinished"></translation>
    </message>
    <message>
        <source>Message unpinned</source>
        <translation type="unfinished"></translation>
    </message>
    <message>
        <source>Unpin Message</source>
        <translation type="unfinished"></translation>
    </message>
</context>
<context>
    <name>MessageListViewItemSimple</name>
    <message>
        <source>You</source>
        <translation type="unfinished">Te</translation>
    </message>
</context>
<context>
    <name>MessageOverlayFlickable</name>
    <message>
        <source>You</source>
        <translation type="unfinished">Te</translation>
    </message>
    <message>
        <source>This message was forwarded. Original author: %1</source>
        <translation type="unfinished"></translation>
    </message>
</context>
<context>
    <name>NewChatPage</name>
    <message>
        <source>Your Contacts</source>
        <translation type="unfinished"></translation>
    </message>
    <message>
        <source>You don&apos;t have any contacts.</source>
        <translation type="unfinished"></translation>
    </message>
    <message>
        <source>Private Chat</source>
        <translation type="unfinished"></translation>
    </message>
    <message>
        <source>Secret Chat</source>
        <translation type="unfinished"></translation>
    </message>
    <message>
        <source>End-to-end-encrypted, accessible on this device only</source>
        <translation type="unfinished"></translation>
    </message>
    <message>
        <source>Loading contacts...</source>
        <translation type="unfinished"></translation>
    </message>
    <message>
        <source>Transport-encrypted, uses Telegram Cloud, sharable across devices</source>
        <translation type="unfinished"></translation>
    </message>
    <message>
        <source>Search a contact...</source>
        <translation type="unfinished"></translation>
    </message>
    <message>
        <source>Synchronize Contacts with Telegram</source>
        <translation type="unfinished"></translation>
    </message>
    <message>
        <source>Could not synchronize your contacts with Telegram.</source>
        <translation type="unfinished"></translation>
    </message>
    <message>
        <source>Contacts successfully synchronized with Telegram.</source>
        <translation type="unfinished"></translation>
    </message>
</context>
<context>
    <name>NotificationManager</name>
    <message numerus="yes">
        <source>%Ln unread messages</source>
        <translation type="unfinished">
            <numerusform></numerusform>
        </translation>
    </message>
</context>
<context>
    <name>OverviewPage</name>
    <message>
        <source>About Fernschreiber</source>
        <translation>A Fernschreiber névjegye</translation>
    </message>
    <message>
        <source>Fernschreiber</source>
        <translation>Fernschreiber</translation>
    </message>
    <message>
        <source>Waiting for network...</source>
        <translation>Hálózatra várakozás...</translation>
    </message>
    <message>
        <source>Connecting to proxy...</source>
        <translation>Csatlakozás a proxy-hoz...</translation>
    </message>
    <message>
        <source>Updating content...</source>
        <translation>Tartalom frissítése...</translation>
    </message>
    <message>
        <source>Loading chat list...</source>
        <translation>Csevegés lista betöltése...</translation>
    </message>
    <message>
        <source>Settings</source>
        <translation>Beállítások</translation>
    </message>
    <message>
        <source>You don&apos;t have any chats yet.</source>
        <translation type="unfinished"></translation>
    </message>
    <message>
        <source>New Chat</source>
        <translation type="unfinished"></translation>
    </message>
    <message>
        <source>Filter your chats...</source>
        <translation type="unfinished"></translation>
    </message>
    <message>
        <source>Search Chats</source>
        <translation type="unfinished"></translation>
    </message>
    <message>
        <source>Download of %1 successful.</source>
        <translation type="unfinished">A %1 letöltése sikerült.</translation>
    </message>
    <message>
        <source>Download failed.</source>
        <translation type="unfinished">A letöltés nem sikerült.</translation>
    </message>
    <message>
<<<<<<< HEAD
        <source>Connecting to network...</source>
        <translation type="unfinished">Csatlakozás a hálózathoz...</translation>
    </message>
    <message>
        <source>Logging out</source>
=======
        <source>Tap on the title bar to filter your chats</source>
        <translation type="unfinished"></translation>
    </message>
    <message>
        <source>No matching chats found.</source>
        <translation type="unfinished"></translation>
    </message>
    <message>
        <source>You can search public chats or create a new chat via the pull-down menu.</source>
>>>>>>> be2f0855
        <translation type="unfinished"></translation>
    </message>
</context>
<context>
    <name>PinnedMessageItem</name>
    <message>
        <source>You</source>
        <translation type="unfinished">Te</translation>
    </message>
    <message>
        <source>Pinned Message</source>
        <translation type="unfinished"></translation>
    </message>
    <message>
        <source>Message unpinned</source>
        <translation type="unfinished"></translation>
    </message>
</context>
<context>
    <name>PollCreationPage</name>
    <message>
        <source>All answers have to contain 1-100 characters.</source>
        <translation type="unfinished"></translation>
    </message>
    <message>
        <source>To send a quiz, you have to specify the right answer.</source>
        <translation type="unfinished"></translation>
    </message>
    <message>
        <source>You have to enter a question.</source>
        <translation type="unfinished"></translation>
    </message>
    <message>
        <source>The question has to be shorter than 256 characters.</source>
        <translation type="unfinished"></translation>
    </message>
    <message>
        <source>A poll requires 2-10 answers.</source>
        <translation type="unfinished"></translation>
    </message>
    <message>
        <source>Create a Poll</source>
        <comment>Dialog Header</comment>
        <translation type="unfinished"></translation>
    </message>
    <message>
        <source>in %1</source>
        <comment>After dialog header… Create a Poll in [group name]</comment>
        <translation type="unfinished"></translation>
    </message>
    <message>
        <source>Enter your question here</source>
        <translation type="unfinished"></translation>
    </message>
    <message numerus="yes">
        <source>Question (%Ln characters left)</source>
        <translation type="unfinished">
            <numerusform></numerusform>
        </translation>
    </message>
    <message>
        <source>Answers</source>
        <comment>Section header</comment>
        <translation type="unfinished"></translation>
    </message>
    <message>
        <source>Enter an answer here</source>
        <translation type="unfinished"></translation>
    </message>
    <message numerus="yes">
        <source>Answer (%Ln characters left)</source>
        <translation type="unfinished">
            <numerusform></numerusform>
        </translation>
    </message>
    <message>
        <source>Add an answer</source>
        <translation type="unfinished"></translation>
    </message>
    <message>
        <source>Poll Options</source>
        <comment>Section header</comment>
        <translation type="unfinished"></translation>
    </message>
    <message>
        <source>Anonymous answers</source>
        <translation type="unfinished"></translation>
    </message>
    <message>
        <source>Multiple answers allowed</source>
        <translation type="unfinished"></translation>
    </message>
    <message>
        <source>Quiz Mode</source>
        <translation type="unfinished"></translation>
    </message>
    <message>
        <source>Quizzes have one correct answer. Participants can&apos;t revoke their responses.</source>
        <translation type="unfinished"></translation>
    </message>
</context>
<context>
    <name>PollPreview</name>
    <message numerus="yes">
        <source>%Ln%</source>
        <comment>% of votes for option</comment>
        <translation type="unfinished">
            <numerusform></numerusform>
        </translation>
    </message>
    <message>
        <source>Final Result:</source>
        <translation type="unfinished"></translation>
    </message>
    <message>
        <source>Multiple Answers are allowed.</source>
        <translation type="unfinished"></translation>
    </message>
    <message numerus="yes">
        <source>%Ln vote(s) total</source>
        <comment>number of total votes</comment>
        <translation type="unfinished">
            <numerusform></numerusform>
        </translation>
    </message>
    <message>
        <source>Close Poll</source>
        <translation type="unfinished"></translation>
    </message>
    <message>
        <source>Reset Answer</source>
        <translation type="unfinished"></translation>
    </message>
</context>
<context>
    <name>PollResultsPage</name>
    <message>
        <source>Quiz Results</source>
        <translation type="unfinished"></translation>
    </message>
    <message>
        <source>Poll Results</source>
        <translation type="unfinished"></translation>
    </message>
    <message numerus="yes">
        <source>%Ln vote(s) total</source>
        <comment>number of total votes</comment>
        <translation type="unfinished">
            <numerusform></numerusform>
        </translation>
    </message>
    <message>
        <source>Question</source>
        <comment>section header</comment>
        <translation type="unfinished"></translation>
    </message>
    <message>
        <source>Results</source>
        <comment>section header</comment>
        <translation type="unfinished"></translation>
    </message>
    <message numerus="yes">
        <source>%Ln vote(s)</source>
        <comment>number of votes for option</comment>
        <translation type="unfinished">
            <numerusform></numerusform>
        </translation>
    </message>
    <message numerus="yes">
        <source>%Ln%</source>
        <comment>% of votes for option</comment>
        <translation type="unfinished">
            <numerusform></numerusform>
        </translation>
    </message>
    <message>
        <source>Chosen by:</source>
        <comment>This answer has been chosen by the following users</comment>
        <translation type="unfinished"></translation>
    </message>
    <message numerus="yes">
        <source>%Ln vote(s) including yours</source>
        <comment>number of votes for option</comment>
        <translation type="unfinished">
            <numerusform></numerusform>
        </translation>
    </message>
</context>
<context>
    <name>SearchChatsPage</name>
    <message>
        <source>No chats found.</source>
        <translation type="unfinished"></translation>
    </message>
    <message>
        <source>Searching chats...</source>
        <translation type="unfinished"></translation>
    </message>
    <message>
        <source>Private Chat</source>
        <translation type="unfinished"></translation>
    </message>
    <message>
        <source>Group</source>
        <translation type="unfinished"></translation>
    </message>
    <message>
        <source>Channel</source>
        <translation type="unfinished"></translation>
    </message>
    <message numerus="yes">
        <source>%1 members</source>
        <translation type="unfinished">
            <numerusform>%1 tag</numerusform>
        </translation>
    </message>
    <message numerus="yes">
        <source>%1 subscribers</source>
        <translation type="unfinished">
            <numerusform>%1 feliratkozott</numerusform>
        </translation>
    </message>
    <message>
        <source>Search Chats</source>
        <translation type="unfinished"></translation>
    </message>
    <message>
        <source>Search a chat...</source>
        <translation type="unfinished"></translation>
    </message>
    <message>
        <source>Enter your query to start searching (at least 5 characters needed)</source>
        <translation type="unfinished"></translation>
    </message>
</context>
<context>
    <name>SettingsPage</name>
    <message>
        <source>Settings</source>
        <translation>Beállítások</translation>
    </message>
    <message>
        <source>Behavior</source>
        <translation>Működés</translation>
    </message>
    <message>
        <source>Send message by enter</source>
        <translation>Üzenet küldése Enter-rel</translation>
    </message>
    <message>
        <source>Send your message by pressing the enter key</source>
        <translation>Üzenet küldése az enter gomb lenyomásával</translation>
    </message>
    <message>
        <source>Appearance</source>
        <translation type="unfinished"></translation>
    </message>
    <message>
        <source>Show stickers as images</source>
        <translation type="unfinished"></translation>
    </message>
    <message>
        <source>Show background for stickers and align them centrally like images</source>
        <translation type="unfinished"></translation>
    </message>
    <message>
        <source>Notification feedback</source>
        <translation type="unfinished"></translation>
    </message>
    <message>
        <source>All events</source>
        <translation type="unfinished"></translation>
    </message>
    <message>
        <source>Only new events</source>
        <translation type="unfinished"></translation>
    </message>
    <message>
        <source>None</source>
        <translation type="unfinished"></translation>
    </message>
    <message>
        <source>Use non-graphical feedback (sound, vibration) for notifications</source>
        <translation type="unfinished"></translation>
    </message>
    <message>
        <source>Open-with menu integration</source>
        <translation type="unfinished"></translation>
    </message>
    <message>
        <source>Integrate Fernschreiber into open-with menu of Sailfish OS</source>
        <translation type="unfinished"></translation>
    </message>
    <message>
        <source>Animate stickers</source>
        <translation type="unfinished"></translation>
    </message>
    <message>
        <source>Notification turns on the display</source>
        <translation type="unfinished"></translation>
    </message>
    <message>
        <source>Storage</source>
        <translation type="unfinished"></translation>
    </message>
    <message>
        <source>Enable storage optimizer</source>
        <translation type="unfinished"></translation>
    </message>
    <message>
        <source>Focus text input area after send</source>
        <translation type="unfinished"></translation>
    </message>
    <message>
        <source>Focus the text input area after sending a message</source>
        <translation type="unfinished"></translation>
    </message>
    <message>
        <source>Enable online-only mode</source>
        <translation type="unfinished"></translation>
    </message>
    <message>
        <source>Disables offline caching. Certain features may be limited or missing in this mode. Changes require a restart of Fernschreiber to take effect.</source>
        <translation type="unfinished"></translation>
    </message>
</context>
<context>
    <name>StickerPicker</name>
    <message>
        <source>Recently used</source>
        <translation type="unfinished"></translation>
    </message>
    <message>
        <source>Loading stickers...</source>
        <translation type="unfinished"></translation>
    </message>
</context>
<context>
    <name>VideoPage</name>
    <message>
        <source>Download Video</source>
        <translation>Videó letöltése</translation>
    </message>
    <message>
        <source>Download of %1 successful.</source>
        <translation>A %1 letöltése sikerült.</translation>
    </message>
    <message>
        <source>Download failed.</source>
        <translation>A letöltés nem sikerült.</translation>
    </message>
</context>
<context>
    <name>VoiceNoteOverlay</name>
    <message>
        <source>Record a Voice Note</source>
        <translation type="unfinished"></translation>
    </message>
    <message>
        <source>Press the button to start recording</source>
        <translation type="unfinished"></translation>
    </message>
    <message>
        <source>Unavailable</source>
        <translation type="unfinished"></translation>
    </message>
    <message>
        <source>Starting</source>
        <translation type="unfinished"></translation>
    </message>
    <message>
        <source>Recording</source>
        <translation type="unfinished"></translation>
    </message>
    <message>
        <source>Stopping</source>
        <translation type="unfinished"></translation>
    </message>
    <message>
        <source>Use recording</source>
        <translation type="unfinished"></translation>
    </message>
    <message>
        <source>Voice Note (%1)</source>
        <translation type="unfinished"></translation>
    </message>
    <message>
        <source>Ready</source>
        <translation type="unfinished"></translation>
    </message>
</context>
<context>
    <name>WebPagePreview</name>
    <message>
        <source>Preview not supported for this link...</source>
        <translation type="unfinished"></translation>
    </message>
</context>
<context>
    <name>functions</name>
    <message>
        <source>Video: %1</source>
        <translation>Videó %1</translation>
    </message>
    <message>
        <source>has registered with Telegram</source>
        <translation>regisztrált a Telegram-al</translation>
    </message>
    <message>
        <source>Picture: %1</source>
        <translation>Kép: %1</translation>
    </message>
    <message>
        <source>Sticker: %1</source>
        <translation>Matrica: %1</translation>
    </message>
    <message>
        <source>Audio: %1</source>
        <translation>Audió: %1</translation>
    </message>
    <message>
        <source>Voice Note: %1</source>
        <translation>Hangüzenet: %1</translation>
    </message>
    <message>
        <source>Animation: %1</source>
        <translation>Animáció: %1</translation>
    </message>
    <message>
        <source>Document: %1</source>
        <translation>Dokument: %1</translation>
    </message>
    <message>
        <source>sent a picture</source>
        <translation>képet küldött</translation>
    </message>
    <message>
        <source>sent a video</source>
        <translation>videót küldött</translation>
    </message>
    <message>
        <source>sent an animation</source>
        <translation>animációt küldött</translation>
    </message>
    <message>
        <source>sent an audio</source>
        <translation>audiót küldött</translation>
    </message>
    <message>
        <source>sent a voice note</source>
        <translation>hangüzenetet küldött</translation>
    </message>
    <message>
        <source>sent a document</source>
        <translation>dokumentumot küldött</translation>
    </message>
    <message>
        <source>sent a location</source>
        <translation>helyzetmeghatározó információt küldött</translation>
    </message>
    <message>
        <source>joined this chat</source>
        <translation>csatlakozott a csevegéshez</translation>
    </message>
    <message>
        <source>was added to this chat</source>
        <translation>hozzáadva a csevegéshez</translation>
    </message>
    <message>
        <source>left this chat</source>
        <translation>kilépett a csevegésből</translation>
    </message>
    <message>
        <source>%1M</source>
        <translation>%1M</translation>
    </message>
    <message>
        <source>%1K</source>
        <translation>%1K</translation>
    </message>
    <message>
        <source>sent a venue</source>
        <translation type="unfinished"></translation>
    </message>
    <message>
        <source>sent a picture</source>
        <comment>myself</comment>
        <translation type="unfinished">képet küldött</translation>
    </message>
    <message>
        <source>sent a video</source>
        <comment>myself</comment>
        <translation type="unfinished">videót küldött</translation>
    </message>
    <message>
        <source>sent an animation</source>
        <comment>myself</comment>
        <translation type="unfinished">animációt küldött</translation>
    </message>
    <message>
        <source>sent an audio</source>
        <comment>myself</comment>
        <translation type="unfinished">audiót küldött</translation>
    </message>
    <message>
        <source>sent a voice note</source>
        <comment>myself</comment>
        <translation type="unfinished">hangüzenetet küldött</translation>
    </message>
    <message>
        <source>sent a document</source>
        <comment>myself</comment>
        <translation type="unfinished">dokumentumot küldött</translation>
    </message>
    <message>
        <source>sent a location</source>
        <comment>myself</comment>
        <translation type="unfinished">helyzetmeghatározó információt küldött</translation>
    </message>
    <message>
        <source>sent a venue</source>
        <comment>myself</comment>
        <translation type="unfinished"></translation>
    </message>
    <message>
        <source>have registered with Telegram</source>
        <translation type="unfinished"></translation>
    </message>
    <message>
        <source>joined this chat</source>
        <comment>myself</comment>
        <translation type="unfinished">csatlakozott a csevegéshez</translation>
    </message>
    <message>
        <source>were added to this chat</source>
        <comment>myself</comment>
        <translation type="unfinished"></translation>
    </message>
    <message>
        <source>left this chat</source>
        <comment>myself</comment>
        <translation type="unfinished">kilépett a csevegésből</translation>
    </message>
    <message>
        <source>was never online</source>
        <translation type="unfinished">soha nem volt online</translation>
    </message>
    <message>
        <source>last online: last month</source>
        <translation type="unfinished">utoljára online: múlt hónapban</translation>
    </message>
    <message>
        <source>last online: last week</source>
        <translation type="unfinished">utoljára online: múlt héten</translation>
    </message>
    <message>
        <source>last online: %1</source>
        <translation type="unfinished">utoljára online: %1</translation>
    </message>
    <message>
        <source>online</source>
        <translation type="unfinished">online</translation>
    </message>
    <message>
        <source>was recently online</source>
        <translation type="unfinished">nemrégen volt online</translation>
    </message>
    <message>
        <source>Admin</source>
        <comment>channel user role</comment>
        <translation type="unfinished"></translation>
    </message>
    <message>
        <source>Banned</source>
        <comment>channel user role</comment>
        <translation type="unfinished"></translation>
    </message>
    <message>
        <source>Creator</source>
        <comment>channel user role</comment>
        <translation type="unfinished"></translation>
    </message>
    <message>
        <source>Restricted</source>
        <comment>channel user role</comment>
        <translation type="unfinished"></translation>
    </message>
    <message>
        <source>changed the chat title to %1</source>
        <comment>myself</comment>
        <translation type="unfinished"></translation>
    </message>
    <message>
        <source>changed the chat title to %1</source>
        <translation type="unfinished"></translation>
    </message>
    <message>
        <source>sent a poll</source>
        <comment>myself</comment>
        <translation type="unfinished"></translation>
    </message>
    <message>
        <source>sent a poll</source>
        <translation type="unfinished"></translation>
    </message>
    <message>
        <source>sent an anonymous quiz</source>
        <comment>myself</comment>
        <translation type="unfinished"></translation>
    </message>
    <message>
        <source>sent an anonymous quiz</source>
        <translation type="unfinished"></translation>
    </message>
    <message>
        <source>sent a quiz</source>
        <comment>myself</comment>
        <translation type="unfinished"></translation>
    </message>
    <message>
        <source>sent a quiz</source>
        <translation type="unfinished"></translation>
    </message>
    <message>
        <source>sent an anonymous poll</source>
        <comment>myself</comment>
        <translation type="unfinished"></translation>
    </message>
    <message>
        <source>sent an anonymous poll</source>
        <translation type="unfinished"></translation>
    </message>
    <message>
        <source>Anonymous Quiz</source>
        <translation type="unfinished"></translation>
    </message>
    <message>
        <source>Quiz</source>
        <translation type="unfinished"></translation>
    </message>
    <message>
        <source>Anonymous Poll</source>
        <translation type="unfinished"></translation>
    </message>
    <message>
        <source>Poll</source>
        <translation type="unfinished"></translation>
    </message>
    <message>
        <source>created this group</source>
        <comment>myself</comment>
        <translation type="unfinished"></translation>
    </message>
    <message>
        <source>created this group</source>
        <translation type="unfinished"></translation>
    </message>
    <message>
        <source>changed the chat photo</source>
        <comment>myself</comment>
        <translation type="unfinished"></translation>
    </message>
    <message>
        <source>changed the chat photo</source>
        <translation type="unfinished"></translation>
    </message>
    <message>
        <source>deleted the chat photo</source>
        <comment>myself</comment>
        <translation type="unfinished"></translation>
    </message>
    <message>
        <source>deleted the chat photo</source>
        <translation type="unfinished"></translation>
    </message>
    <message>
        <source>changed the secret chat TTL setting</source>
        <comment>myself; TTL = Time To Live</comment>
        <translation type="unfinished"></translation>
    </message>
    <message>
        <source>changed the secret chat TTL setting</source>
        <comment>TTL = Time To Live</comment>
        <translation type="unfinished"></translation>
    </message>
    <message>
        <source>upgraded this group to a supergroup</source>
        <comment>myself</comment>
        <translation type="unfinished"></translation>
    </message>
    <message>
        <source>changed the pinned message</source>
        <comment>myself</comment>
        <translation type="unfinished"></translation>
    </message>
    <message>
        <source>changed the pinned message</source>
        <translation type="unfinished"></translation>
    </message>
    <message>
        <source>created a screenshot in this chat</source>
        <comment>myself</comment>
        <translation type="unfinished"></translation>
    </message>
    <message>
        <source>created a screenshot in this chat</source>
        <translation type="unfinished"></translation>
    </message>
    <message>
        <source>sent an unsupported message</source>
        <comment>myself</comment>
        <translation type="unfinished"></translation>
    </message>
    <message>
        <source>sent an unsupported message</source>
        <translation type="unfinished"></translation>
    </message>
    <message>
        <source>sent an unsupported message: %1</source>
        <comment>myself; %1 is message type</comment>
        <translation type="unfinished"></translation>
    </message>
    <message>
        <source>sent an unsupported message: %1</source>
        <comment>%1 is message type</comment>
        <translation type="unfinished"></translation>
    </message>
    <message>
        <source>upgraded this group to a supergroup</source>
        <translation type="unfinished"></translation>
    </message>
    <message>
        <source>sent a self-destructing photo that is expired</source>
        <comment>myself</comment>
        <translation type="unfinished"></translation>
    </message>
    <message>
        <source>sent a self-destructing photo that is expired</source>
        <translation type="unfinished"></translation>
    </message>
    <message>
        <source>sent a self-destructing video that is expired</source>
        <comment>myself</comment>
        <translation type="unfinished"></translation>
    </message>
    <message>
        <source>sent a self-destructing video that is expired</source>
        <translation type="unfinished"></translation>
    </message>
    <message>
        <source>Unable to find user %1</source>
        <translation type="unfinished"></translation>
    </message>
    <message>
        <source>sent a video note</source>
        <comment>myself</comment>
        <translation type="unfinished"></translation>
    </message>
    <message>
        <source>sent a video note</source>
        <translation type="unfinished"></translation>
    </message>
    <message>
        <source>You are already a member of this chat.</source>
        <translation type="unfinished"></translation>
    </message>
    <message>
        <source>Closed!</source>
        <translation type="unfinished"></translation>
    </message>
    <message>
        <source>Pending acknowledgement</source>
        <translation type="unfinished"></translation>
    </message>
    <message>
        <source>has added %1 to the chat</source>
        <translation type="unfinished"></translation>
    </message>
    <message>
        <source>has removed %1 from the chat</source>
        <translation type="unfinished"></translation>
    </message>
    <message>
        <source>have added %1 to the chat</source>
        <comment>myself</comment>
        <translation type="unfinished"></translation>
    </message>
    <message>
        <source>have removed %1 from the chat</source>
        <comment>myself</comment>
        <translation type="unfinished"></translation>
    </message>
</context>
</TS><|MERGE_RESOLUTION|>--- conflicted
+++ resolved
@@ -1094,23 +1094,19 @@
         <translation type="unfinished">A letöltés nem sikerült.</translation>
     </message>
     <message>
-<<<<<<< HEAD
-        <source>Connecting to network...</source>
-        <translation type="unfinished">Csatlakozás a hálózathoz...</translation>
+        <source>Tap on the title bar to filter your chats</source>
+        <translation type="unfinished"></translation>
+    </message>
+    <message>
+        <source>No matching chats found.</source>
+        <translation type="unfinished"></translation>
+    </message>
+    <message>
+        <source>You can search public chats or create a new chat via the pull-down menu.</source>
+        <translation type="unfinished"></translation>
     </message>
     <message>
         <source>Logging out</source>
-=======
-        <source>Tap on the title bar to filter your chats</source>
-        <translation type="unfinished"></translation>
-    </message>
-    <message>
-        <source>No matching chats found.</source>
-        <translation type="unfinished"></translation>
-    </message>
-    <message>
-        <source>You can search public chats or create a new chat via the pull-down menu.</source>
->>>>>>> be2f0855
         <translation type="unfinished"></translation>
     </message>
 </context>
