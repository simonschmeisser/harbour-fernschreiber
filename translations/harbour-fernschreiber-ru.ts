--- conflicted
+++ resolved
@@ -1046,21 +1046,20 @@
         <translation>Новый Чат</translation>
     </message>
     <message>
-<<<<<<< HEAD
         <source>Filter your chats...</source>
         <translation type="unfinished"></translation>
     </message>
     <message>
         <source>Search Chats</source>
         <translation type="unfinished"></translation>
-=======
+    </message>
+    <message>
         <source>Download of %1 successful.</source>
         <translation type="unfinished">Успешно скачано %1.</translation>
     </message>
     <message>
         <source>Download failed.</source>
         <translation type="unfinished">Ошибка скачивания.</translation>
->>>>>>> e6fd5885
     </message>
 </context>
 <context>
