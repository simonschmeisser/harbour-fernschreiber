--- conflicted
+++ resolved
@@ -1035,21 +1035,20 @@
         <translation>Neuer Chat</translation>
     </message>
     <message>
-<<<<<<< HEAD
         <source>Filter your chats...</source>
         <translation>Ihre Chats filtern...</translation>
     </message>
     <message>
         <source>Search Chats</source>
         <translation>Chats suchen</translation>
-=======
+    </message>
+    <message>
         <source>Download of %1 successful.</source>
         <translation type="unfinished">Download von %1 erfolgreich.</translation>
     </message>
     <message>
         <source>Download failed.</source>
         <translation type="unfinished">Download fehlgeschlagen.</translation>
->>>>>>> e6fd5885
     </message>
 </context>
 <context>
