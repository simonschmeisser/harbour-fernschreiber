<?xml version="1.0" encoding="utf-8"?>
<!DOCTYPE TS>
<TS version="2.1" language="it">
<context>
    <name>AboutPage</name>
    <message>
        <source>About Fernschreiber</source>
        <translation>Informazioni su Fernschreiber</translation>
    </message>
    <message>
        <source>A Telegram client for Sailfish OS</source>
        <translation>Un client Telegram per Sailfish OS</translation>
    </message>
    <message>
        <source>Send E-Mail</source>
        <translation>Invia email</translation>
    </message>
    <message>
        <source>Licensed under GNU GPLv3</source>
        <translation>Rilasciato sotto licenza GNU GPLv3</translation>
    </message>
    <message>
        <source>Sources on GitHub</source>
        <translation>Codice sorgente su GitHub</translation>
    </message>
    <message>
        <source>Terms of Service</source>
        <translation>Termini di servizio</translation>
    </message>
    <message>
        <source>Privacy Policy</source>
        <translation>Norme sulla privacy</translation>
    </message>
    <message>
        <source>Credits</source>
        <translation>Riconoscimenti</translation>
    </message>
    <message>
        <source>This project uses the Telegram Database Library (TDLib). Thanks for making it available under the conditions of the Boost Software License 1.0!</source>
        <translation>Questo progetto utilizza la libreria Telegram Database Library (TDLib). Grazie per averla rilasciata secondo la Boost Software License 1.0!</translation>
    </message>
    <message>
        <source>Open Telegram Database Library on GitHub</source>
        <translation>Apri Telegram Database Library in GitHub</translation>
    </message>
    <message>
        <source>About Telegram</source>
        <translation>Informazioni su Telegram</translation>
    </message>
    <message>
        <source>This product uses the Telegram API but is not endorsed or certified by Telegram.</source>
        <translation>Questo prodotto utilizza le API di Telegram ma non è né supportato né certificato da Telegram.</translation>
    </message>
    <message>
        <source>TDLib version %1</source>
        <translation>TDLib versione %1</translation>
    </message>
    <message>
        <source>Logged in as %1</source>
        <translation>Connesso come %1</translation>
    </message>
    <message>
        <source>Phone number: +%1</source>
        <translation>Telefono: +%1</translation>
    </message>
    <message>
        <source>This project uses twemoji. Copyright 2018 Twitter, Inc. and other contributors. Thanks for making it available under the conditions of the MIT License (coding) and CC-BY 4.0 (graphics)!</source>
        <translation>Questo progetto utilizza twemoji. Copyright 2018 Twitter, Inc. e altri collaboratori. Grazie per averle rese disponibili secondo la Licenza MIT (codice) e CC-BY 4.0 (grafica)!</translation>
    </message>
    <message>
        <source>Open twemoji on GitHub</source>
        <translation>Apri twemoji in GitHub</translation>
    </message>
    <message>
        <source>By Sebastian J. Wolf and &lt;a href=&quot;https://github.com/Wunderfitz/harbour-fernschreiber#contributions&quot;&gt;other contributors&lt;/a&gt;</source>
        <translation>Di Sebastian J. Wolf e &lt;a href=&quot;https://github.com/Wunderfitz/harbour-fernschreiber#contributions&quot;&gt;altri collaboratori&lt;/a&gt;</translation>
    </message>
    <message>
        <source>This project uses rlottie. Copyright 2020 Samsung Electronics Co., Ltd. and other contributors. Thanks for making it available under the conditions of the MIT License!</source>
        <translation>Questo progetto utilizza rlottie. Copyright 2020 Samsung Electronics Co., Ltd. e altri collaboratori. Grazie per averlo reso disponibile secondo la Licenza MIT!</translation>
    </message>
    <message>
        <source>Open rlottie on GitHub</source>
        <translation>Apri rlottie su GitHub</translation>
    </message>
</context>
<context>
    <name>BackgroundProgressIndicator</name>
    <message>
        <source>%1 %</source>
        <translation>%1 %</translation>
    </message>
    <message>
        <source>%1</source>
        <translation>%1</translation>
    </message>
</context>
<context>
    <name>ChatInformationPageContent</name>
    <message numerus="yes">
        <source>%1 subscribers</source>
        <translation>
            <numerusform>%1 abbonato</numerusform>
            <numerusform>%1 abbonati</numerusform>
        </translation>
    </message>
    <message numerus="yes">
        <source>%1 members</source>
        <translation>
            <numerusform>%1 membro</numerusform>
            <numerusform>%1 membri</numerusform>
        </translation>
    </message>
    <message>
        <source>Leave Chat</source>
        <translation>Lascia chat</translation>
    </message>
    <message>
        <source>Join Chat</source>
        <translation>Entra nella chat</translation>
    </message>
    <message>
        <source>Leaving chat</source>
        <translation>Lascia chat</translation>
    </message>
    <message>
        <source>Unmute Chat</source>
        <translation>Riattiva suoni chat</translation>
    </message>
    <message>
        <source>Mute Chat</source>
        <translation>Silenzia chat</translation>
    </message>
    <message>
        <source>Unknown</source>
        <translation>Sconosciuto</translation>
    </message>
    <message>
        <source>Chat Title</source>
        <comment>group title header</comment>
        <translation>Titolo chat</translation>
    </message>
    <message>
        <source>Enter 1-128 characters</source>
        <translation>Inserisci da 1 a 128 caratteri</translation>
    </message>
    <message>
        <source>There is no information text available, yet.</source>
        <translation>Nessuna informazione disponibile.</translation>
    </message>
    <message>
        <source>Info</source>
        <comment>group or user infotext header</comment>
        <translation>Info</translation>
    </message>
    <message>
        <source>Phone Number</source>
        <comment>user phone number header</comment>
        <translation>Telefono</translation>
    </message>
    <message>
        <source>Invite Link</source>
        <comment>header</comment>
        <translation>Link d&apos;invito</translation>
    </message>
    <message>
        <source>The Invite Link has been copied to the clipboard.</source>
        <translation>Il link d&apos;invito è stato copiato.</translation>
    </message>
    <message>
        <source>%1, %2</source>
        <comment>combination of &apos;[x members], [y online]&apos;, which are separate translations</comment>
        <translation>%1, %2</translation>
    </message>
    <message numerus="yes">
        <source>%1 online</source>
        <translation>
            <numerusform>%1 online</numerusform>
            <numerusform>%1 online</numerusform>
        </translation>
    </message>
    <message>
        <source>New Secret Chat</source>
        <translation>Nuova chat segreta</translation>
    </message>
</context>
<context>
    <name>ChatInformationTabItemMembersGroups</name>
    <message>
        <source>You</source>
        <translation>Tu</translation>
    </message>
    <message>
        <source>You don&apos;t have any groups in common with this user.</source>
        <translation>Non hai nessun gruppo in comune con questo utente.</translation>
    </message>
    <message>
        <source>This group is empty.</source>
        <translation>Questo gruppo è vuoto.</translation>
    </message>
    <message>
        <source>Loading common chats…</source>
        <comment>chats you have in common with a user</comment>
        <translation>Carica chat in comune…</translation>
    </message>
    <message>
        <source>Loading group members…</source>
        <translation>Carica membri del gruppo…</translation>
    </message>
    <message>
        <source>Channel members are anonymous.</source>
        <translation>I membri del canale sono anonimi.</translation>
    </message>
</context>
<context>
    <name>ChatInformationTabView</name>
    <message>
        <source>Groups</source>
        <comment>Button: groups in common (short)</comment>
        <translation>Gruppi</translation>
    </message>
    <message>
        <source>Members</source>
        <comment>Button: Group Members</comment>
        <translation>Membri</translation>
    </message>
    <message>
        <source>Settings</source>
        <comment>Button: Chat Settings</comment>
        <translation>Impostazioni</translation>
    </message>
</context>
<context>
    <name>ChatListViewItem</name>
    <message>
        <source>Unknown</source>
        <translation>Sconosciuto</translation>
    </message>
    <message>
        <source>You</source>
        <translation>Tu</translation>
    </message>
    <message>
        <source>Unmute Chat</source>
        <translation>Riattiva suoni chat</translation>
    </message>
    <message>
        <source>Mute Chat</source>
        <translation>Silenzia chat</translation>
    </message>
    <message>
        <source>User Info</source>
        <translation>Info utente</translation>
    </message>
    <message>
        <source>Group Info</source>
        <translation>Info gruppo</translation>
    </message>
    <message>
        <source>Mark all messages as read</source>
        <translation>Segna tutti i messaggi come già letti</translation>
    </message>
    <message>
        <source>No message in this chat.</source>
        <translation>Nessun messaggio.</translation>
    </message>
</context>
<context>
    <name>ChatPage</name>
    <message>
        <source>Unknown</source>
        <translation>Sconosciuto</translation>
    </message>
    <message>
        <source>Your message</source>
        <translation>Scrivi un messaggio...</translation>
    </message>
    <message numerus="yes">
        <source>%1 members</source>
        <translation>
            <numerusform>%1 membro</numerusform>
            <numerusform>%1 membri</numerusform>
        </translation>
    </message>
    <message numerus="yes">
        <source>%1 subscribers</source>
        <translation>
            <numerusform>%1 abbonato</numerusform>
            <numerusform>%1 abbonati</numerusform>
        </translation>
    </message>
    <message>
        <source>Unmute Chat</source>
        <translation>Riattiva suoni chat</translation>
    </message>
    <message>
        <source>Mute Chat</source>
        <translation>Silenzia chat</translation>
    </message>
    <message>
        <source>Edit Message</source>
        <translation>Modifica messaggio</translation>
    </message>
    <message>
        <source>edited</source>
        <translation>modificato</translation>
    </message>
    <message>
        <source>This chat is empty.</source>
        <translation>Questa chat è vuota.</translation>
    </message>
    <message>
        <source>Loading messages...</source>
        <translation>Carica messaggi...</translation>
    </message>
    <message>
        <source>Uploading...</source>
        <translation>Carica...</translation>
    </message>
    <message>
        <source>Leave Chat</source>
        <translation>Lascia chat</translation>
    </message>
    <message>
        <source>Join Chat</source>
        <translation>Entra nella chat</translation>
    </message>
    <message>
        <source>Leaving chat</source>
        <translation>Lascia chat</translation>
    </message>
    <message>
        <source>You joined the chat %1</source>
        <translation>Sei entrato nella chat %1</translation>
    </message>
    <message>
        <source>Select Messages</source>
        <translation>Seleziona messaggi</translation>
    </message>
    <message numerus="yes">
        <source>%Ln Messages deleted</source>
        <translation>
            <numerusform>%Ln messaggio cancellato</numerusform>
            <numerusform>%Ln messaggi cancellati</numerusform>
        </translation>
    </message>
    <message numerus="yes">
        <source>%Ln messages have been copied</source>
        <translation>
            <numerusform>%Ln messaggio copiato</numerusform>
            <numerusform>%Ln messaggi copiati</numerusform>
        </translation>
    </message>
    <message numerus="yes">
        <source>Forward %Ln messages</source>
        <comment>dialog header</comment>
        <translation>
            <numerusform>Inoltra %Ln messaggio</numerusform>
            <numerusform>Inoltra %Ln messaggi</numerusform>
        </translation>
    </message>
    <message numerus="yes">
        <source>%Ln messages selected</source>
        <comment>number of messages selected</comment>
        <translation>
            <numerusform>%Ln messaggio selezionato</numerusform>
            <numerusform>%Ln messaggi selezionati</numerusform>
        </translation>
    </message>
    <message>
        <source>%1, %2</source>
        <comment>combination of &apos;[x members], [y online]&apos;, which are separate translations</comment>
        <translation>%1, %2</translation>
    </message>
    <message numerus="yes">
        <source>%1 online</source>
        <translation>
            <numerusform>%1 online</numerusform>
            <numerusform>%1 online</numerusform>
        </translation>
    </message>
    <message>
        <source>This secret chat is not yet ready. Your chat partner needs to go online first.</source>
        <translation>Questa chat non è ancora pronta. Il tuo interlocutore deve essere online.</translation>
    </message>
    <message>
        <source>Closing chat</source>
        <translation>Chiudi chat</translation>
    </message>
    <message>
        <source>Close Chat</source>
        <translation>Chiudi chat</translation>
    </message>
    <message>
        <source>Search in Chat</source>
        <translation type="unfinished"></translation>
    </message>
    <message>
        <source>Search in chat...</source>
        <translation type="unfinished"></translation>
    </message>
</context>
<context>
    <name>ChatSelectionPage</name>
    <message>
        <source>Select Chat</source>
        <translation>Seleziona chat</translation>
    </message>
    <message>
        <source>You don&apos;t have any chats yet.</source>
        <translation>Nessuna chat presente.</translation>
    </message>
</context>
<context>
    <name>CoverPage</name>
    <message>
        <source>unread message</source>
        <translation>messaggio non letto</translation>
    </message>
    <message>
        <source>unread messages</source>
        <translation>messaggi non letti</translation>
    </message>
    <message>
        <source>in</source>
        <translation>in</translation>
    </message>
    <message>
        <source>Connected</source>
        <translation>Connesso</translation>
    </message>
    <message>
        <source>chat</source>
        <translation>chat</translation>
    </message>
    <message>
        <source>chats</source>
        <translation>chat</translation>
    </message>
    <message>
        <source>Waiting for network...</source>
        <translation>Attendo la rete...</translation>
    </message>
    <message>
        <source>Connecting to network...</source>
        <translation>Connetto alla rete...</translation>
    </message>
    <message>
        <source>Connecting to proxy...</source>
        <translation>Connetto al proxy...</translation>
    </message>
    <message>
        <source>Updating content...</source>
        <translation>Aggiorna contenuti...</translation>
    </message>
</context>
<context>
    <name>DocumentPreview</name>
    <message>
        <source>Download Document</source>
        <translation>Scarica documento</translation>
    </message>
    <message>
        <source>Open Document</source>
        <translation>Apri documento</translation>
    </message>
</context>
<context>
    <name>EditGroupChatPermissionsColumn</name>
    <message>
        <source>Group Member Permissions</source>
        <comment>what can normal group members do</comment>
        <translation>Permessi di gruppo</translation>
    </message>
    <message>
        <source>Send Messages</source>
        <comment>member permission</comment>
        <translation>Invia messaggio</translation>
    </message>
    <message>
        <source>Send Media Messages</source>
        <comment>member permission</comment>
        <translation>Invia media</translation>
    </message>
    <message>
        <source>Send Other Messages</source>
        <comment>member permission</comment>
        <translation>Invia altri messaggi</translation>
    </message>
    <message>
        <source>Add Web Page Previews</source>
        <comment>member permission</comment>
        <translation>Aggiungi anteprima sito web</translation>
    </message>
    <message>
        <source>Change Chat Info</source>
        <comment>member permission</comment>
        <translation>Modifica info chat</translation>
    </message>
    <message>
        <source>Invite Users</source>
        <comment>member permission</comment>
        <translation>Invita utenti</translation>
    </message>
    <message>
        <source>Pin Messages</source>
        <comment>member permission</comment>
        <translation>Metti i messaggi in evidenza</translation>
    </message>
    <message>
        <source>New Members</source>
        <comment>what can new group members do</comment>
        <translation>Nuovi membri</translation>
    </message>
    <message>
        <source>New members can see older messages</source>
        <comment>member permission</comment>
        <translation>I nuovi membri possono vedere i messaggi precedenti</translation>
    </message>
</context>
<context>
    <name>EditSuperGroupSlowModeColumn</name>
    <message>
        <source>Slow Mode</source>
        <translation>Modalità lenta</translation>
    </message>
    <message>
        <source>Off</source>
        <translation>Off</translation>
    </message>
    <message>
        <source>Set how long every chat member has to wait between Messages</source>
        <translation>Imposta tempo di attesa tra i messaggi di un utente</translation>
    </message>
</context>
<context>
    <name>FernschreiberUtils</name>
    <message>
        <source>sent a picture</source>
        <comment>myself</comment>
        <translation>hai inviato una foto</translation>
    </message>
    <message>
        <source>sent a picture</source>
        <translation>ha inviato una foto</translation>
    </message>
    <message>
        <source>sent a video</source>
        <comment>myself</comment>
        <translation>hai inviato un video</translation>
    </message>
    <message>
        <source>sent a video</source>
        <translation>ha inviato un video</translation>
    </message>
    <message>
        <source>sent an animation</source>
        <comment>myself</comment>
        <translation>hai inviato un&apos;animazione</translation>
    </message>
    <message>
        <source>sent an animation</source>
        <translation>ha inviato un&apos;animazione</translation>
    </message>
    <message>
        <source>sent a voice note</source>
        <translation>ha inviato un messaggio vocale</translation>
    </message>
    <message>
        <source>sent a document</source>
        <comment>myself</comment>
        <translation>hai inviato un documento</translation>
    </message>
    <message>
        <source>sent a document</source>
        <translation>ha inviato un documento</translation>
    </message>
    <message>
        <source>sent a location</source>
        <comment>myself</comment>
        <translation>hai inviato la posizione</translation>
    </message>
    <message>
        <source>sent a location</source>
        <translation>ha inviato la posizione</translation>
    </message>
    <message>
        <source>have registered with Telegram</source>
        <comment>myself</comment>
        <translation>hai iniziato ad utilizzare Telegram</translation>
    </message>
    <message>
        <source>has registered with Telegram</source>
        <translation>ha iniziato ad utilizzare Telegram</translation>
    </message>
    <message>
        <source>joined this chat</source>
        <comment>myself</comment>
        <translation>sei entrato in questa chat</translation>
    </message>
    <message>
        <source>joined this chat</source>
        <translation>è entrato in questa chat</translation>
    </message>
    <message>
        <source>were added to this chat</source>
        <comment>myself</comment>
        <translation>sei stato aggiunto a questa chat</translation>
    </message>
    <message>
        <source>was added to this chat</source>
        <translation>è stato aggiunto a questa chat</translation>
    </message>
    <message>
        <source>left this chat</source>
        <comment>myself</comment>
        <translation>hai lasciato questa chat</translation>
    </message>
    <message>
        <source>left this chat</source>
        <translation>ha lasciato questa chat</translation>
    </message>
    <message>
        <source>Sticker: %1</source>
        <translation>Sticker: %1</translation>
    </message>
    <message>
        <source>sent a voice note</source>
        <comment>myself</comment>
        <translation>hai inviato un messaggio vocale</translation>
    </message>
    <message>
        <source>sent a venue</source>
        <comment>myself</comment>
        <translation>hai inviato un luogo</translation>
    </message>
    <message>
        <source>sent a venue</source>
        <translation>ha inviato un luogo</translation>
    </message>
    <message>
        <source>changed the chat title</source>
        <comment>myself</comment>
        <translation>hai modificato il titolo della chat</translation>
    </message>
    <message>
        <source>changed the chat title</source>
        <translation>ha modificato il titolo della chat</translation>
    </message>
    <message>
        <source>sent a poll</source>
        <comment>myself</comment>
        <translation>hai inviato un sondaggio</translation>
    </message>
    <message>
        <source>sent a poll</source>
        <translation>ha inviato un sondaggio</translation>
    </message>
    <message>
        <source>sent a quiz</source>
        <comment>myself</comment>
        <translation>hai inviato un quiz</translation>
    </message>
    <message>
        <source>sent a quiz</source>
        <translation>ha inviato un quiz</translation>
    </message>
    <message>
        <source>created this group</source>
        <comment>myself</comment>
        <translation>hai creato questo gruppo</translation>
    </message>
    <message>
        <source>created this group</source>
        <translation>ha creato questo gruppo</translation>
    </message>
    <message>
        <source>changed the chat photo</source>
        <comment>myself</comment>
        <translation>hai cambiato la foto della chat</translation>
    </message>
    <message>
        <source>changed the chat photo</source>
        <translation>ha cambiato la foto della chat</translation>
    </message>
    <message>
        <source>deleted the chat photo</source>
        <comment>myself</comment>
        <translation>hai cancellato la foto della chats</translation>
    </message>
    <message>
        <source>deleted the chat photo</source>
        <translation>ha cancellato la foto della chat</translation>
    </message>
    <message>
        <source>changed the secret chat TTL setting</source>
        <comment>myself</comment>
        <translation>hai modificato le impostazioni TTL della chat segreta</translation>
    </message>
    <message>
        <source>changed the secret chat TTL setting</source>
        <translation>ha cambiato le impostazioni TTL della chat segreta</translation>
    </message>
    <message>
        <source>upgraded this group to a supergroup</source>
        <comment>myself</comment>
        <translation>hai convertito questo gruppo in super gruppo</translation>
    </message>
    <message>
        <source>changed the pinned message</source>
        <comment>myself</comment>
        <translation>hai cambiato il messaggio in evidenza</translation>
    </message>
    <message>
        <source>changed the pinned message</source>
        <translation>ha cambiato il messaggio in evidenza</translation>
    </message>
    <message>
        <source>created a screenshot in this chat</source>
        <comment>myself</comment>
        <translation>hai creato uno screenshot di questa chat</translation>
    </message>
    <message>
        <source>created a screenshot in this chat</source>
        <translation>ha creato uno screenshot di questa chat</translation>
    </message>
    <message>
        <source>sent an unsupported message</source>
        <comment>myself</comment>
        <translation>hai inviato un messaggio non supportato</translation>
    </message>
    <message>
        <source>sent an unsupported message</source>
        <translation>ha inviato un messaggio non supportato</translation>
    </message>
    <message>
        <source>sent an unsupported message: %1</source>
        <translation>ha inviato un messaggio non supportato: %1</translation>
    </message>
    <message>
        <source>upgraded this group to a supergroup</source>
        <translation>ha convertito questo gruppo in super gruppo</translation>
    </message>
    <message>
        <source>sent a self-destructing photo that is expired</source>
        <comment>myself</comment>
        <translation>hai inviato una foto effimera già scaduta</translation>
    </message>
    <message>
        <source>sent a self-destructing video that is expired</source>
        <comment>myself</comment>
        <translation>hai inviato un video effimero già scaduto</translation>
    </message>
    <message>
        <source>sent a self-destructing video that is expired</source>
        <translation>ha inviato un video effimero già scaduto</translation>
    </message>
    <message>
        <source>sent an unsupported message: %1</source>
        <comment>myself</comment>
        <translation>hai inviato un messaggio non supportato: %1</translation>
    </message>
    <message>
        <source>sent a self-destructing photo that is expired</source>
        <translation>ha inviato una foto effimera già scaduta</translation>
    </message>
    <message>
        <source>sent an audio</source>
        <comment>myself</comment>
        <translation>hai inviato un audio</translation>
    </message>
    <message>
        <source>sent an audio</source>
        <translation>ha inviato un audio</translation>
    </message>
</context>
<context>
    <name>ImagePage</name>
    <message>
        <source>Download Picture</source>
        <translation>Scarica immagine</translation>
    </message>
    <message>
        <source>Download of %1 successful.</source>
        <translation>Download di %1 completato.</translation>
    </message>
    <message>
        <source>Download failed.</source>
        <translation>Download non riuscito.</translation>
    </message>
</context>
<context>
    <name>InReplyToRow</name>
    <message>
        <source>You</source>
        <translation>Tu</translation>
    </message>
</context>
<context>
    <name>InitializationPage</name>
    <message>
        <source>OK</source>
        <translation>OK</translation>
    </message>
    <message>
        <source>Welcome to Fernschreiber!</source>
        <translation>Benvenuto in Fernschreiber!</translation>
    </message>
    <message>
        <source>Please enter your phone number to continue.</source>
        <translation>Inserisci il tuo numero di telefono per continuare.</translation>
    </message>
    <message>
        <source>Continue</source>
        <translation>Avanti</translation>
    </message>
    <message>
        <source>Please enter the code that you received:</source>
        <translation>Inserisci il codice che hai ricevuto:</translation>
    </message>
    <message>
        <source>Unable to authenticate you with the entered code.</source>
        <translation>Autenticazione non riuscita con il codice inserito.</translation>
    </message>
    <message>
        <source>Enter code again</source>
        <translation>Inserisci di nuovo il codice</translation>
    </message>
    <message>
        <source>Restart authentication</source>
        <translation>Riavvia autenticazione</translation>
    </message>
    <message>
        <source>Please enter your password:</source>
        <translation>Inserisci la tua password:</translation>
    </message>
    <message>
        <source>Register User</source>
        <translation>Registra utente</translation>
    </message>
    <message>
        <source>Enter your First Name</source>
        <translation>Inserisci il tuo nome</translation>
    </message>
    <message>
        <source>Enter your Last Name</source>
        <translation>Inserisci il tuo cognome</translation>
    </message>
    <message>
        <source>User Registration</source>
        <translation>Registrazione utente</translation>
    </message>
    <message>
        <source>Use the international format, e.g. %1</source>
        <translation>Utilizza il formato internazionale, es. %1</translation>
    </message>
    <message>
        <source>Loading...</source>
        <translation>Carica...</translation>
    </message>
    <message>
        <source>About Fernschreiber</source>
        <translation>Informazioni su Fernschreiber</translation>
    </message>
</context>
<context>
    <name>LocationPreview</name>
    <message>
        <source>Install Pure Maps to inspect this location.</source>
        <translation>Installa Pure Maps per conoscere questo luogo.</translation>
    </message>
</context>
<context>
    <name>MessageListViewItem</name>
    <message>
        <source>Reply to Message</source>
        <translation>Rispondi al messaggio</translation>
    </message>
    <message>
        <source>Edit Message</source>
        <translation>Modifica messaggio</translation>
    </message>
    <message>
        <source>Copy Message to Clipboard</source>
        <translation>Copia messaggio nella clipboard</translation>
    </message>
    <message>
        <source>Message deleted</source>
        <translation>Messaggio cancellato</translation>
    </message>
    <message>
        <source>Delete Message</source>
        <translation>Cancella messaggio</translation>
    </message>
    <message>
        <source>You</source>
        <translation>Tu</translation>
    </message>
    <message>
        <source>Forwarded Message</source>
        <translation>Messaggio inoltrato</translation>
    </message>
    <message>
        <source>Select Message</source>
        <translation>Seleziona messaggio</translation>
    </message>
    <message>
        <source>Pin Message</source>
        <translation>Metti messaggio in evidenza</translation>
    </message>
    <message>
        <source>Message unpinned</source>
        <translation type="unfinished">Messaggio non più in evidenza</translation>
    </message>
    <message>
        <source>Unpin Message</source>
        <translation type="unfinished"></translation>
    </message>
</context>
<context>
    <name>MessageListViewItemSimple</name>
    <message>
        <source>You</source>
        <translation>Tu</translation>
    </message>
</context>
<context>
    <name>MessageOverlayFlickable</name>
    <message>
        <source>You</source>
        <translation>Tu</translation>
    </message>
    <message>
        <source>This message was forwarded. Original author: %1</source>
        <translation>Questo è un messaggio inoltrato. Autore originale: %1</translation>
    </message>
</context>
<context>
    <name>NewChatPage</name>
    <message>
        <source>Your Contacts</source>
        <translation>Contatti</translation>
    </message>
    <message>
        <source>You don&apos;t have any contacts.</source>
        <translation>Non hai nessun contatto.</translation>
    </message>
    <message>
        <source>Private Chat</source>
        <translation>Chat privata</translation>
    </message>
    <message>
        <source>Secret Chat</source>
        <translation>Chat segreta</translation>
    </message>
    <message>
        <source>End-to-end-encrypted, accessible on this device only</source>
        <translation>Crittografia end-to-end, accessibile solo su questo dispositivo</translation>
    </message>
    <message>
        <source>Loading contacts...</source>
        <translation>Carico contatti...</translation>
    </message>
    <message>
        <source>Transport-encrypted, uses Telegram Cloud, sharable across devices</source>
        <translation>Crittografia di trasporto, utilizza Telegram Cloud, accessibile su più dispositivi</translation>
    </message>
    <message>
        <source>Search a contact...</source>
        <translation>Ricerca contatto...</translation>
    </message>
    <message>
        <source>Synchronize Contacts with Telegram</source>
        <translation>Sincronizza contatti con Telegram</translation>
    </message>
    <message>
        <source>Could not synchronize your contacts with Telegram.</source>
        <translation>Sincronizzazione contatti con Telegram non riuscita.</translation>
    </message>
    <message>
        <source>Contacts successfully synchronized with Telegram.</source>
        <translation>Sincronizzazione contatti con Telegram completata.</translation>
    </message>
</context>
<context>
    <name>NotificationManager</name>
    <message numerus="yes">
        <source>%Ln unread messages</source>
        <translation>
            <numerusform>%Ln messaggio non letto</numerusform>
            <numerusform>%Ln messaggi non letti</numerusform>
        </translation>
    </message>
</context>
<context>
    <name>OverviewPage</name>
    <message>
        <source>About Fernschreiber</source>
        <translation>Informazioni su Fernschreiber</translation>
    </message>
    <message>
        <source>Fernschreiber</source>
        <translation>Fernschreiber</translation>
    </message>
    <message>
        <source>Settings</source>
        <translation>Impostazioni</translation>
    </message>
    <message>
        <source>You don&apos;t have any chats yet.</source>
        <translation>Non hai nessuna chat.</translation>
    </message>
    <message>
        <source>Waiting for network...</source>
        <translation>Attendo la rete...</translation>
    </message>
    <message>
        <source>Connecting to network...</source>
        <translation>Connetto alla rete...</translation>
    </message>
    <message>
        <source>Connecting to proxy...</source>
        <translation>Connetto al proxy...</translation>
    </message>
    <message>
        <source>Updating content...</source>
        <translation>Aggiorna contenuti...</translation>
    </message>
    <message>
        <source>Loading chat list...</source>
        <translation>Carica lista chat...</translation>
    </message>
    <message>
        <source>New Chat</source>
        <translation>Nuova chat</translation>
    </message>
    <message>
<<<<<<< HEAD
        <source>Filter your chats...</source>
        <translation type="unfinished"></translation>
    </message>
    <message>
        <source>Search Chats</source>
        <translation type="unfinished"></translation>
=======
        <source>Download of %1 successful.</source>
        <translation type="unfinished">Download di %1 completato.</translation>
    </message>
    <message>
        <source>Download failed.</source>
        <translation type="unfinished">Download non riuscito.</translation>
>>>>>>> e6fd5885
    </message>
</context>
<context>
    <name>PinnedMessageItem</name>
    <message>
        <source>You</source>
        <translation>Tu</translation>
    </message>
    <message>
        <source>Pinned Message</source>
        <translation>Messaggio in evidenza</translation>
    </message>
    <message>
        <source>Message unpinned</source>
        <translation>Messaggio non più in evidenza</translation>
    </message>
</context>
<context>
    <name>PollCreationPage</name>
    <message>
        <source>All answers have to contain 1-100 characters.</source>
        <translation>Le risposte devono avere da 1 a 100 caratteri.</translation>
    </message>
    <message>
        <source>To send a quiz, you have to specify the right answer.</source>
        <translation>Per inviare un quiz devi indicare una risposta esatta.</translation>
    </message>
    <message>
        <source>You have to enter a question.</source>
        <translation>Devi inserire una domanda.</translation>
    </message>
    <message>
        <source>The question has to be shorter than 256 characters.</source>
        <translation>La domanda non deve superare 255 caratteri.</translation>
    </message>
    <message>
        <source>A poll requires 2-10 answers.</source>
        <translation>Un sondaggio richiede tra 2 e 10 risposte.</translation>
    </message>
    <message>
        <source>Create a Poll</source>
        <comment>Dialog Header</comment>
        <translation>Crea un sondaggio</translation>
    </message>
    <message>
        <source>in %1</source>
        <comment>After dialog header… Create a Poll in [group name]</comment>
        <translation>in %1</translation>
    </message>
    <message>
        <source>Enter your question here</source>
        <translation>Scrivi la tua domanda</translation>
    </message>
    <message numerus="yes">
        <source>Question (%Ln characters left)</source>
        <translation>
            <numerusform>Domanda (%Ln carattere rimanente)</numerusform>
            <numerusform>Domanda (%Ln caratteri rimanenti)</numerusform>
        </translation>
    </message>
    <message>
        <source>Answers</source>
        <comment>Section header</comment>
        <translation>Risposte</translation>
    </message>
    <message>
        <source>Enter an answer here</source>
        <translation>Scrivi una risposta</translation>
    </message>
    <message numerus="yes">
        <source>Answer (%Ln characters left)</source>
        <translation>
            <numerusform>Risposta (%Ln carattere rimanente)</numerusform>
            <numerusform>Risposta (%Ln caratteri rimanenti)</numerusform>
        </translation>
    </message>
    <message>
        <source>Add an answer</source>
        <translation>Aggiungi una risposta</translation>
    </message>
    <message>
        <source>Poll Options</source>
        <comment>Section header</comment>
        <translation>Opzioni sondaggio</translation>
    </message>
    <message>
        <source>Anonymous answers</source>
        <translation>Risposte anonime</translation>
    </message>
    <message>
        <source>Multiple answers allowed</source>
        <translation>Risposte multiple consentite</translation>
    </message>
    <message>
        <source>Quiz Mode</source>
        <translation>Modalità quiz</translation>
    </message>
    <message>
        <source>Quizzes have one correct answer. Participants can&apos;t revoke their responses.</source>
        <translation>I quiz hanno una sola risposta corretta. I partecipanti non possono revocare le risposte.</translation>
    </message>
</context>
<context>
    <name>PollPreview</name>
    <message numerus="yes">
        <source>%Ln%</source>
        <comment>% of votes for option</comment>
        <translation>
            <numerusform>%Ln%</numerusform>
            <numerusform>%Ln%</numerusform>
        </translation>
    </message>
    <message>
        <source>Final Result:</source>
        <translation>Risultato:</translation>
    </message>
    <message>
        <source>Multiple Answers are allowed.</source>
        <translation>Risposte multiple consentite.</translation>
    </message>
    <message numerus="yes">
        <source>%Ln vote(s) total</source>
        <comment>number of total votes</comment>
        <translation>
            <numerusform>%Ln voto in totale</numerusform>
            <numerusform>%Ln voti in totale</numerusform>
        </translation>
    </message>
    <message>
        <source>Close Poll</source>
        <translation>Termina sondaggio</translation>
    </message>
    <message>
        <source>Reset Answer</source>
        <translation>Annulla risposta</translation>
    </message>
</context>
<context>
    <name>PollResultsPage</name>
    <message>
        <source>Quiz Results</source>
        <translation>Risultati quiz</translation>
    </message>
    <message>
        <source>Poll Results</source>
        <translation>Risultati sondaggio</translation>
    </message>
    <message numerus="yes">
        <source>%Ln vote(s) total</source>
        <comment>number of total votes</comment>
        <translation>
            <numerusform>%Ln voto in totale</numerusform>
            <numerusform>%Ln voti in totale</numerusform>
        </translation>
    </message>
    <message>
        <source>Question</source>
        <comment>section header</comment>
        <translation>Domdanda</translation>
    </message>
    <message>
        <source>Results</source>
        <comment>section header</comment>
        <translation>Risultati</translation>
    </message>
    <message numerus="yes">
        <source>%Ln vote(s)</source>
        <comment>number of votes for option</comment>
        <translation>
            <numerusform>%Ln voto</numerusform>
            <numerusform>%Ln voti</numerusform>
        </translation>
    </message>
    <message numerus="yes">
        <source>%Ln%</source>
        <comment>% of votes for option</comment>
        <translation>
            <numerusform>%Ln%</numerusform>
            <numerusform>%Ln%</numerusform>
        </translation>
    </message>
    <message>
        <source>Chosen by:</source>
        <comment>This answer has been chosen by the following users</comment>
        <translation>Scelta da:</translation>
    </message>
    <message numerus="yes">
        <source>%Ln vote(s) including yours</source>
        <comment>number of votes for option</comment>
        <translation>
            <numerusform>%Ln voto incluso il tuo</numerusform>
            <numerusform>%Ln voti incluso il tuo</numerusform>
        </translation>
    </message>
</context>
<context>
    <name>SearchChatsPage</name>
    <message>
        <source>No chats found.</source>
        <translation type="unfinished"></translation>
    </message>
    <message>
        <source>Searching chats...</source>
        <translation type="unfinished"></translation>
    </message>
    <message>
        <source>Private Chat</source>
        <translation type="unfinished">Chat privata</translation>
    </message>
    <message>
        <source>Group</source>
        <translation type="unfinished"></translation>
    </message>
    <message>
        <source>Channel</source>
        <translation type="unfinished"></translation>
    </message>
    <message>
        <source>%1 members</source>
        <translation type="unfinished">%1 membro</translation>
    </message>
    <message>
        <source>%1 subscribers</source>
        <translation type="unfinished">%1 abbonato</translation>
    </message>
    <message>
        <source>Search Chats</source>
        <translation type="unfinished"></translation>
    </message>
    <message>
        <source>Search a chat...</source>
        <translation type="unfinished"></translation>
    </message>
    <message>
        <source>Enter your query to start searching (at least 5 characters needed)</source>
        <translation type="unfinished"></translation>
    </message>
</context>
<context>
    <name>SettingsPage</name>
    <message>
        <source>Settings</source>
        <translation>Impostazioni</translation>
    </message>
    <message>
        <source>Behavior</source>
        <translation>Comportamento</translation>
    </message>
    <message>
        <source>Send message by enter</source>
        <translation>Invia messaggio con tasto invio</translation>
    </message>
    <message>
        <source>Send your message by pressing the enter key</source>
        <translation>Invia il tuo messaggio con il tasto invio</translation>
    </message>
    <message>
        <source>Appearance</source>
        <translation>Aspetto</translation>
    </message>
    <message>
        <source>Show stickers as images</source>
        <translation>Mostra sticker come immagini</translation>
    </message>
    <message>
        <source>Show background for stickers and align them centrally like images</source>
        <translation>Mostra sfondo per gli sticker e centrali come le immagini.</translation>
    </message>
    <message>
        <source>Notification feedback</source>
        <translation>Feedback notifiche</translation>
    </message>
    <message>
        <source>All events</source>
        <translation>Tutti gli eventi</translation>
    </message>
    <message>
        <source>Only new events</source>
        <translation>Solo nuovi eventi</translation>
    </message>
    <message>
        <source>None</source>
        <translation>Nessuno</translation>
    </message>
    <message>
        <source>Use non-graphical feedback (sound, vibration) for notifications</source>
        <translation>Usa feedback non visuale come suoni e/o vibrazione per le notifiche</translation>
    </message>
    <message>
        <source>Open-with menu integration</source>
        <translation>Integrazione menù Apri con</translation>
    </message>
    <message>
        <source>Integrate Fernschreiber into open-with menu of Sailfish OS</source>
        <translation>Aggiungi Fernschreiber al menù Apri con di Sailfish OS</translation>
    </message>
    <message>
        <source>Animate stickers</source>
        <translation>Riproduci sticker animati</translation>
    </message>
    <message>
        <source>Notification turns on the display</source>
        <translation>Notifiche attivano il display</translation>
    </message>
    <message>
        <source>Storage</source>
        <translation>Memoria</translation>
    </message>
    <message>
        <source>Enable storage optimizer</source>
        <translation>Abilita ottimizzazione memoria</translation>
    </message>
</context>
<context>
    <name>StickerPicker</name>
    <message>
        <source>Recently used</source>
        <translation>Usati di recente</translation>
    </message>
    <message>
        <source>Loading stickers...</source>
        <translation>Carica sticker...</translation>
    </message>
</context>
<context>
    <name>VideoPage</name>
    <message>
        <source>Download Video</source>
        <translation>Scarica video</translation>
    </message>
    <message>
        <source>Download of %1 successful.</source>
        <translation>Download di %1 completato.</translation>
    </message>
    <message>
        <source>Download failed.</source>
        <translation>Download non riuscito.</translation>
    </message>
</context>
<context>
    <name>WebPagePreview</name>
    <message>
        <source>Preview not supported for this link...</source>
        <translation>Anteprima non supportata per questo link...</translation>
    </message>
</context>
<context>
    <name>functions</name>
    <message>
        <source>Video: %1</source>
        <translation>Video: %1</translation>
    </message>
    <message>
        <source>has registered with Telegram</source>
        <translation>ha iniziato ad utilizzare Telegram</translation>
    </message>
    <message>
        <source>Picture: %1</source>
        <translation>Foto: %1</translation>
    </message>
    <message>
        <source>Sticker: %1</source>
        <translation>Sticker: %1</translation>
    </message>
    <message>
        <source>Audio: %1</source>
        <translation>Audio: %1</translation>
    </message>
    <message>
        <source>Voice Note: %1</source>
        <translation>Messaggio vocale: %1</translation>
    </message>
    <message>
        <source>Animation: %1</source>
        <translation>Animazione: %1</translation>
    </message>
    <message>
        <source>Document: %1</source>
        <translation>Documento: %1</translation>
    </message>
    <message>
        <source>sent a picture</source>
        <translation>ha inviato una foto</translation>
    </message>
    <message>
        <source>sent a video</source>
        <translation>ha inviato un video</translation>
    </message>
    <message>
        <source>sent an animation</source>
        <translation>ha inviato un&apos;animazione</translation>
    </message>
    <message>
        <source>sent an audio</source>
        <translation>ha inviato un file audio</translation>
    </message>
    <message>
        <source>sent a voice note</source>
        <translation>ha inviato un messaggio vocale</translation>
    </message>
    <message>
        <source>sent a document</source>
        <translation>ha inviato un documento</translation>
    </message>
    <message>
        <source>sent a location</source>
        <translation>ha inviato una posizione</translation>
    </message>
    <message>
        <source>joined this chat</source>
        <translation>si è unito a questa chat</translation>
    </message>
    <message>
        <source>was added to this chat</source>
        <translation>è stato aggiunto a questa chat</translation>
    </message>
    <message>
        <source>left this chat</source>
        <translation>ha lasciato questa chat</translation>
    </message>
    <message>
        <source>%1M</source>
        <translation>%1M</translation>
    </message>
    <message>
        <source>%1K</source>
        <translation>%1K</translation>
    </message>
    <message>
        <source>sent a venue</source>
        <translation>ha inviato un luogo</translation>
    </message>
    <message>
        <source>sent a picture</source>
        <comment>myself</comment>
        <translation>hai inviato una foto</translation>
    </message>
    <message>
        <source>sent a video</source>
        <comment>myself</comment>
        <translation>hai inviato un video</translation>
    </message>
    <message>
        <source>sent an animation</source>
        <comment>myself</comment>
        <translation>hai inviato un&apos;animazione</translation>
    </message>
    <message>
        <source>sent an audio</source>
        <comment>myself</comment>
        <translation>hai inviato un file audio</translation>
    </message>
    <message>
        <source>sent a voice note</source>
        <comment>myself</comment>
        <translation>hai inviato un messaggio vocale</translation>
    </message>
    <message>
        <source>sent a document</source>
        <comment>myself</comment>
        <translation>hai inviato un documento</translation>
    </message>
    <message>
        <source>sent a location</source>
        <comment>myself</comment>
        <translation>hai inviato la posizione</translation>
    </message>
    <message>
        <source>sent a venue</source>
        <comment>myself</comment>
        <translation>hai inviato un luogo</translation>
    </message>
    <message>
        <source>have registered with Telegram</source>
        <translation>hanno iniziato ad utilizzare Telegram</translation>
    </message>
    <message>
        <source>joined this chat</source>
        <comment>myself</comment>
        <translation>sei entrato in questa chat</translation>
    </message>
    <message>
        <source>were added to this chat</source>
        <comment>myself</comment>
        <translation>sei stato aggiunto a questa chat</translation>
    </message>
    <message>
        <source>left this chat</source>
        <comment>myself</comment>
        <translation>hai lasciato questa chat</translation>
    </message>
    <message>
        <source>was never online</source>
        <translation>mai online</translation>
    </message>
    <message>
        <source>last online: last month</source>
        <translation>ultimo accesso il mese scorso</translation>
    </message>
    <message>
        <source>last online: last week</source>
        <translation>ultimo accesso la settimana scorsa</translation>
    </message>
    <message>
        <source>last online: %1</source>
        <translation>ultimo accesso: %1</translation>
    </message>
    <message>
        <source>online</source>
        <translation>online</translation>
    </message>
    <message>
        <source>was recently online</source>
        <translation>online di recente</translation>
    </message>
    <message>
        <source>Admin</source>
        <comment>channel user role</comment>
        <translation>Amministratore</translation>
    </message>
    <message>
        <source>Banned</source>
        <comment>channel user role</comment>
        <translation>Bannato</translation>
    </message>
    <message>
        <source>Creator</source>
        <comment>channel user role</comment>
        <translation>Creatore</translation>
    </message>
    <message>
        <source>Restricted</source>
        <comment>channel user role</comment>
        <translation>Limitato</translation>
    </message>
    <message>
        <source>changed the chat title to %1</source>
        <comment>myself</comment>
        <translation>hai modificato il titolo della chat in %1</translation>
    </message>
    <message>
        <source>changed the chat title to %1</source>
        <translation>ha modificato il titolo della chat in %1</translation>
    </message>
    <message>
        <source>sent a poll</source>
        <comment>myself</comment>
        <translation>hai inviato un sondaggio</translation>
    </message>
    <message>
        <source>sent a poll</source>
        <translation>ha inviato un sondaggio</translation>
    </message>
    <message>
        <source>sent an anonymous quiz</source>
        <comment>myself</comment>
        <translation>hai inviato un quiz anonimo</translation>
    </message>
    <message>
        <source>sent an anonymous quiz</source>
        <translation>ha inviato un quiz anonimo</translation>
    </message>
    <message>
        <source>sent a quiz</source>
        <comment>myself</comment>
        <translation>hai inviato un quiz</translation>
    </message>
    <message>
        <source>sent a quiz</source>
        <translation>ha inviato un quiz</translation>
    </message>
    <message>
        <source>sent an anonymous poll</source>
        <comment>myself</comment>
        <translation>hai inviato un sondaggio anonimo</translation>
    </message>
    <message>
        <source>sent an anonymous poll</source>
        <translation>ha inviato un sondaggio anonimo</translation>
    </message>
    <message>
        <source>Anonymous Quiz</source>
        <translation>Quiz anonimo</translation>
    </message>
    <message>
        <source>Quiz</source>
        <translation>Quiz</translation>
    </message>
    <message>
        <source>Anonymous Poll</source>
        <translation>Sondaggio anonimo</translation>
    </message>
    <message>
        <source>Poll</source>
        <translation>Sondaggio</translation>
    </message>
    <message>
        <source>created this group</source>
        <comment>myself</comment>
        <translation>hai creato questo gruppo</translation>
    </message>
    <message>
        <source>created this group</source>
        <translation>ha creato questo gruppo</translation>
    </message>
    <message>
        <source>changed the chat photo</source>
        <comment>myself</comment>
        <translation>hai cambiato la foto della chat</translation>
    </message>
    <message>
        <source>changed the chat photo</source>
        <translation>ha cambiato la foto della chat</translation>
    </message>
    <message>
        <source>deleted the chat photo</source>
        <comment>myself</comment>
        <translation>hai cancellato la foto della chat</translation>
    </message>
    <message>
        <source>deleted the chat photo</source>
        <translation>ha cancellato la foto della chat</translation>
    </message>
    <message>
        <source>changed the secret chat TTL setting</source>
        <comment>myself; TTL = Time To Live</comment>
        <translation>hai modificato le impostazioni TTL della chat segreta</translation>
    </message>
    <message>
        <source>changed the secret chat TTL setting</source>
        <comment>TTL = Time To Live</comment>
        <translation>ha modificato le impostazioni TTL della chat segreta</translation>
    </message>
    <message>
        <source>upgraded this group to a supergroup</source>
        <comment>myself</comment>
        <translation>hai convertito questo gruppo in super gruppo</translation>
    </message>
    <message>
        <source>changed the pinned message</source>
        <comment>myself</comment>
        <translation>hai cambiato il messaggio in evidenza</translation>
    </message>
    <message>
        <source>changed the pinned message</source>
        <translation>ha cambiato il messaaggio in evidenza</translation>
    </message>
    <message>
        <source>created a screenshot in this chat</source>
        <comment>myself</comment>
        <translation>hai creato uno screenshot di questa chat</translation>
    </message>
    <message>
        <source>created a screenshot in this chat</source>
        <translation>ha creato uno screenshot di questa chat</translation>
    </message>
    <message>
        <source>sent an unsupported message</source>
        <comment>myself</comment>
        <translation>hai inviato un messaggio non supportato</translation>
    </message>
    <message>
        <source>sent an unsupported message</source>
        <translation>ha inviato un messaggio non supportato</translation>
    </message>
    <message>
        <source>sent an unsupported message: %1</source>
        <comment>myself; %1 is message type</comment>
        <translation>ha inviato un messaggio non supportato: %1</translation>
    </message>
    <message>
        <source>sent an unsupported message: %1</source>
        <comment>%1 is message type</comment>
        <translation>ha inviato un messaggio non supportato: %1</translation>
    </message>
    <message>
        <source>upgraded this group to a supergroup</source>
        <translation>ha convertito questo gruppo in super gruppo</translation>
    </message>
    <message>
        <source>sent a self-destructing photo that is expired</source>
        <comment>myself</comment>
        <translation>hai inviato una foto effimera già scaduta</translation>
    </message>
    <message>
        <source>sent a self-destructing photo that is expired</source>
        <translation>ha inviato una foto effimera già scaduta</translation>
    </message>
    <message>
        <source>sent a self-destructing video that is expired</source>
        <comment>myself</comment>
        <translation>hai inviato un video effimero già scaduto</translation>
    </message>
    <message>
        <source>sent a self-destructing video that is expired</source>
        <translation>ha inviato un video effimero già scaduto</translation>
    </message>
    <message>
        <source>Unable to find user %1</source>
        <translation>Impossibile trovare l&apos;utente %1</translation>
    </message>
    <message>
        <source>sent a video note</source>
        <comment>myself</comment>
        <translation>hai inviato un videomessaggio</translation>
    </message>
    <message>
        <source>sent a video note</source>
        <translation>ha inviato un videomessaggio</translation>
    </message>
    <message>
        <source>You are already a member of this chat.</source>
        <translation>Sei già membro di questa chat.</translation>
    </message>
    <message>
        <source>Closed!</source>
        <translation>Chiuso!</translation>
    </message>
    <message>
        <source>Pending acknowledgement</source>
        <translation>In attesa di conferma</translation>
    </message>
</context>
</TS><|MERGE_RESOLUTION|>--- conflicted
+++ resolved
@@ -1035,21 +1035,20 @@
         <translation>Nuova chat</translation>
     </message>
     <message>
-<<<<<<< HEAD
         <source>Filter your chats...</source>
         <translation type="unfinished"></translation>
     </message>
     <message>
         <source>Search Chats</source>
         <translation type="unfinished"></translation>
-=======
+    </message>
+    <message>
         <source>Download of %1 successful.</source>
         <translation type="unfinished">Download di %1 completato.</translation>
     </message>
     <message>
         <source>Download failed.</source>
         <translation type="unfinished">Download non riuscito.</translation>
->>>>>>> e6fd5885
     </message>
 </context>
 <context>
