<?xml version="1.0" encoding="utf-8"?>
<!DOCTYPE TS>
<TS version="2.1" language="zh_CN">
<context>
    <name>AboutPage</name>
    <message>
        <source>About Fernschreiber</source>
        <translation>关于 Fernschreiber</translation>
    </message>
    <message>
        <source>A Telegram client for Sailfish OS</source>
        <translation>一个旗鱼系统 Telegram 客户端</translation>
    </message>
    <message>
        <source>Send E-Mail</source>
        <translation>发送电子邮件</translation>
    </message>
    <message>
        <source>Licensed under GNU GPLv3</source>
        <translation>采用 GNU GPLv3 许可证</translation>
    </message>
    <message>
        <source>Sources on GitHub</source>
        <translation>源代码位于 GitHub</translation>
    </message>
    <message>
        <source>Terms of Service</source>
        <translation>服务条款</translation>
    </message>
    <message>
        <source>Privacy Policy</source>
        <translation>隐私政策</translation>
    </message>
    <message>
        <source>Credits</source>
        <translation>信誉</translation>
    </message>
    <message>
        <source>This project uses the Telegram Database Library (TDLib). Thanks for making it available under the conditions of the Boost Software License 1.0!</source>
        <translation>该项目使用 Telegram 数据库（TDLib）。感谢使它在 Boost 软件许可证1.0下可用！</translation>
    </message>
    <message>
        <source>Open Telegram Database Library on GitHub</source>
        <translation>打开位于 Github 的 Telegram 数据库</translation>
    </message>
    <message>
        <source>About Telegram</source>
        <translation>关于 Telegram</translation>
    </message>
    <message>
        <source>This product uses the Telegram API but is not endorsed or certified by Telegram.</source>
        <translation>该项目采用 Telegram API ，但未获得 Telegram 批准或背书。</translation>
    </message>
    <message>
        <source>TDLib version %1</source>
        <translation>TDLib 版本 %1</translation>
    </message>
    <message>
        <source>Logged in as %1</source>
        <translation>登录账号 %1</translation>
    </message>
    <message>
        <source>Phone number: +%1</source>
        <translation>电话号码: +%1</translation>
    </message>
    <message>
        <source>This project uses twemoji. Copyright 2018 Twitter, Inc. and other contributors. Thanks for making it available under the conditions of the MIT License (coding) and CC-BY 4.0 (graphics)!</source>
        <translation>该项目使用 twemoji 2018 Twitter, Inc. 版权所有。感谢使它在 MIT 许可证（编码）及 CC-BY 4.0（图像）许可证下可用。</translation>
    </message>
    <message>
        <source>Open twemoji on GitHub</source>
        <translation>打开位于 Github 的 Twemoji 页面</translation>
    </message>
    <message>
        <source>By Sebastian J. Wolf and &lt;a href=&quot;https://github.com/Wunderfitz/harbour-fernschreiber#contributions&quot;&gt;other contributors&lt;/a&gt;</source>
        <translation>开发者 Sebastian J. Wolf 及  &lt;a href=&quot;https://github.com/Wunderfitz/harbour-fernschreiber#contributions&quot;&gt;其它贡献者&lt;/a&gt;</translation>
    </message>
    <message>
        <source>This project uses rlottie. Copyright 2020 Samsung Electronics Co., Ltd. and other contributors. Thanks for making it available under the conditions of the MIT License!</source>
        <translation>该项目使用 rlottie 版权所有 2020 三星电子有限责任公司。感谢使它在 MIT 许可证下可用。</translation>
    </message>
    <message>
        <source>Open rlottie on GitHub</source>
        <translation>在 Github 打开 rlottie</translation>
    </message>
</context>
<context>
    <name>BackgroundProgressIndicator</name>
    <message>
        <source>%1 %</source>
        <translation>%1 %</translation>
    </message>
    <message>
        <source>%1</source>
        <translation>%1</translation>
    </message>
</context>
<context>
    <name>ChatInformationPageContent</name>
    <message numerus="yes">
        <source>%1 subscribers</source>
        <translation>
            <numerusform>%1 位订阅者</numerusform>
        </translation>
    </message>
    <message numerus="yes">
        <source>%1 members</source>
        <translation>
            <numerusform>%1 位成员</numerusform>
        </translation>
    </message>
    <message>
        <source>Leave Chat</source>
        <translation>离开对话</translation>
    </message>
    <message>
        <source>Join Chat</source>
        <translation>加入对话</translation>
    </message>
    <message>
        <source>Leaving chat</source>
        <translation>正在离开对话</translation>
    </message>
    <message>
        <source>Unknown</source>
        <translation>未知</translation>
    </message>
    <message>
        <source>Chat Title</source>
        <comment>group title header</comment>
        <translation>对话标题</translation>
    </message>
    <message>
        <source>Enter 1-128 characters</source>
        <translation>输入 1-128 个字符</translation>
    </message>
    <message>
        <source>There is no information text available, yet.</source>
        <translation>暂无信息</translation>
    </message>
    <message>
        <source>Info</source>
        <comment>group or user infotext header</comment>
        <translation>信息</translation>
    </message>
    <message>
        <source>Phone Number</source>
        <comment>user phone number header</comment>
        <translation>电话号码</translation>
    </message>
    <message>
        <source>Invite Link</source>
        <comment>header</comment>
        <translation>邀请链接</translation>
    </message>
    <message>
        <source>The Invite Link has been copied to the clipboard.</source>
        <translation>邀请链接已复制到剪切板</translation>
    </message>
    <message>
        <source>%1, %2</source>
        <comment>combination of &apos;[x members], [y online]&apos;, which are separate translations</comment>
        <translation>%1, %2</translation>
    </message>
    <message numerus="yes">
        <source>%1 online</source>
        <translation>
            <numerusform>%1 位在线</numerusform>
        </translation>
    </message>
    <message>
        <source>New Secret Chat</source>
        <translation>新加密对话</translation>
    </message>
    <message>
        <source>Unmute Chat</source>
        <translation>取消对话静音</translation>
    </message>
    <message>
        <source>Mute Chat</source>
        <translation>静音对话</translation>
    </message>
</context>
<context>
    <name>ChatInformationTabItemMembersGroups</name>
    <message>
        <source>Loading common chats…</source>
        <comment>chats you have in common with a user</comment>
        <translation>正在加载共有对话…</translation>
    </message>
    <message>
        <source>Loading group members…</source>
        <translation>正在加载群组成员…</translation>
    </message>
    <message>
        <source>You</source>
        <translation>你</translation>
    </message>
    <message>
        <source>You don&apos;t have any groups in common with this user.</source>
        <translation>你与此用户之间没有相同群组。</translation>
    </message>
    <message>
        <source>This group is empty.</source>
        <translation>此群组为空。</translation>
    </message>
    <message>
        <source>Channel members are anonymous.</source>
        <translation>频道成员已匿名。</translation>
    </message>
</context>
<context>
    <name>ChatInformationTabView</name>
    <message>
        <source>Groups</source>
        <comment>Button: groups in common (short)</comment>
        <translation>群组</translation>
    </message>
    <message>
        <source>Members</source>
        <comment>Button: Group Members</comment>
        <translation>成员</translation>
    </message>
    <message>
        <source>Settings</source>
        <comment>Button: Chat Settings</comment>
        <translation>设置</translation>
    </message>
</context>
<context>
    <name>ChatListViewItem</name>
    <message>
        <source>Unknown</source>
        <translation>未知</translation>
    </message>
    <message>
        <source>You</source>
        <translation>你</translation>
    </message>
    <message>
        <source>User Info</source>
        <translation>用户信息</translation>
    </message>
    <message>
        <source>Group Info</source>
        <translation>群组信息</translation>
    </message>
    <message>
        <source>Mark all messages as read</source>
        <translation>标记全部消息为已读</translation>
    </message>
    <message>
        <source>No message in this chat.</source>
        <translation>该对话没有消息…</translation>
    </message>
    <message>
        <source>Mark chat as unread</source>
        <translation>标记此对话为未读</translation>
    </message>
    <message>
        <source>Draft</source>
        <translation>草稿</translation>
    </message>
    <message>
        <source>Mark chat as read</source>
        <translation>标记为已读</translation>
    </message>
    <message>
        <source>Unpin chat</source>
        <translation>取消置顶对话</translation>
    </message>
    <message>
        <source>Pin chat</source>
        <translation>置顶对话</translation>
    </message>
    <message>
        <source>Unmute chat</source>
        <translation>取消对话静音</translation>
    </message>
    <message>
        <source>Mute chat</source>
        <translation>静音对话</translation>
    </message>
</context>
<context>
    <name>ChatPage</name>
    <message>
        <source>Unknown</source>
        <translation>未知</translation>
    </message>
    <message>
        <source>Your message</source>
        <translation>你的消息</translation>
    </message>
    <message numerus="yes">
        <source>%1 members</source>
        <translation>
            <numerusform>%1 位成员</numerusform>
        </translation>
    </message>
    <message numerus="yes">
        <source>%1 subscribers</source>
        <translation>
            <numerusform>%1 位订阅者</numerusform>
        </translation>
    </message>
    <message>
        <source>Loading messages...</source>
        <translation>正在加载消息…</translation>
    </message>
    <message>
        <source>Unmute Chat</source>
        <translation>取消对话静音</translation>
    </message>
    <message>
        <source>Mute Chat</source>
        <translation>对话静音</translation>
    </message>
    <message>
        <source>Edit Message</source>
        <translation>编辑消息</translation>
    </message>
    <message>
        <source>edited</source>
        <translation>已编辑</translation>
    </message>
    <message>
        <source>Uploading...</source>
        <translation>正在上传…</translation>
    </message>
    <message>
        <source>This chat is empty.</source>
        <translation>此对话为空。</translation>
    </message>
    <message>
        <source>Leave Chat</source>
        <translation>离开对话</translation>
    </message>
    <message>
        <source>Join Chat</source>
        <translation>加入对话</translation>
    </message>
    <message>
        <source>Leaving chat</source>
        <translation>正在离开对话</translation>
    </message>
    <message>
        <source>You joined the chat %1</source>
        <translation>你已加入对话 %1</translation>
    </message>
    <message>
        <source>Select Messages</source>
        <translation>选择消息</translation>
    </message>
    <message numerus="yes">
        <source>%Ln Messages deleted</source>
        <translation>
            <numerusform>已删除 %Ln 则消息</numerusform>
        </translation>
    </message>
    <message numerus="yes">
        <source>%Ln messages have been copied</source>
        <translation>
            <numerusform>已复制 %Ln 则消息</numerusform>
        </translation>
    </message>
    <message numerus="yes">
        <source>Forward %Ln messages</source>
        <comment>dialog header</comment>
        <translation>
            <numerusform>转发 %Ln 则消息</numerusform>
        </translation>
    </message>
    <message numerus="yes">
        <source>%Ln messages selected</source>
        <comment>number of messages selected</comment>
        <translation>
            <numerusform>已选择 %Ln 则消息</numerusform>
        </translation>
    </message>
    <message>
        <source>%1, %2</source>
        <comment>combination of &apos;[x members], [y online]&apos;, which are separate translations</comment>
        <translation>%1, %2</translation>
    </message>
    <message numerus="yes">
        <source>%1 online</source>
        <translation>
            <numerusform>%1 位在线</numerusform>
        </translation>
    </message>
    <message>
        <source>This secret chat is not yet ready. Your chat partner needs to go online first.</source>
        <translation>加密对话未就绪，你的聊天对象必须先上线。</translation>
    </message>
    <message>
        <source>Closing chat</source>
        <translation>正在关闭对话</translation>
    </message>
    <message>
        <source>Close Chat</source>
        <translation>关闭对话</translation>
    </message>
    <message>
        <source>Search in Chat</source>
        <translation>对话内搜索</translation>
    </message>
    <message>
        <source>Search in chat...</source>
        <translation>正在搜索对话内容…</translation>
    </message>
    <message>
        <source>Location: Obtaining position...</source>
        <translation>位置:正在获取位置…</translation>
    </message>
    <message>
        <source>Location (%1/%2)</source>
        <translation>位置 (%1/%2)</translation>
    </message>
</context>
<context>
    <name>ChatSelectionPage</name>
    <message>
        <source>Select Chat</source>
        <translation>选择对话</translation>
    </message>
    <message>
        <source>You don&apos;t have any chats yet.</source>
        <translation>你还没有任何对话。</translation>
    </message>
</context>
<context>
    <name>CoverPage</name>
    <message>
        <source>unread message</source>
        <translation>未读消息</translation>
    </message>
    <message>
        <source>unread messages</source>
        <translation>未读消息</translation>
    </message>
    <message>
        <source>in</source>
        <translation>位于</translation>
    </message>
    <message>
        <source>Waiting for network...</source>
        <translation>等候网络连接…</translation>
    </message>
    <message>
        <source>Connecting to network...</source>
        <translation>正在连接到网络…</translation>
    </message>
    <message>
        <source>Connecting to proxy...</source>
        <translation>正在连接到代理…</translation>
    </message>
    <message>
        <source>Connected</source>
        <translation>已连接</translation>
    </message>
    <message>
        <source>Updating content...</source>
        <translation>正在更新内容…</translation>
    </message>
    <message>
        <source>chat</source>
        <translation>对话</translation>
    </message>
    <message>
        <source>chats</source>
        <translation>对话</translation>
    </message>
</context>
<context>
    <name>DocumentPreview</name>
    <message>
        <source>Download Document</source>
        <translation>下载文档</translation>
    </message>
    <message>
        <source>Open Document</source>
        <translation>打开文档</translation>
    </message>
    <message>
        <source>Copy Document to Downloads</source>
        <translation>复制文档到下载</translation>
    </message>
</context>
<context>
    <name>EditGroupChatPermissionsColumn</name>
    <message>
        <source>Group Member Permissions</source>
        <comment>what can normal group members do</comment>
        <translation>群组成员权限</translation>
    </message>
    <message>
        <source>Send Messages</source>
        <comment>member permission</comment>
        <translation>发送消息</translation>
    </message>
    <message>
        <source>Send Media Messages</source>
        <comment>member permission</comment>
        <translation>发送媒体消息</translation>
    </message>
    <message>
        <source>Send Other Messages</source>
        <comment>member permission</comment>
        <translation>发送其它消息</translation>
    </message>
    <message>
        <source>Add Web Page Previews</source>
        <comment>member permission</comment>
        <translation>添加网页预览</translation>
    </message>
    <message>
        <source>Change Chat Info</source>
        <comment>member permission</comment>
        <translation>修改群组消息</translation>
    </message>
    <message>
        <source>Invite Users</source>
        <comment>member permission</comment>
        <translation>邀请用户</translation>
    </message>
    <message>
        <source>Pin Messages</source>
        <comment>member permission</comment>
        <translation>置顶消息</translation>
    </message>
    <message>
        <source>New Members</source>
        <comment>what can new group members do</comment>
        <translation>新成员</translation>
    </message>
    <message>
        <source>New members can see older messages</source>
        <comment>member permission</comment>
        <translation>新成员可以看见旧消息</translation>
    </message>
</context>
<context>
    <name>EditSuperGroupSlowModeColumn</name>
    <message>
        <source>Slow Mode</source>
        <translation>慢速模式</translation>
    </message>
    <message>
        <source>Off</source>
        <translation>关闭</translation>
    </message>
    <message>
        <source>Set how long every chat member has to wait between Messages</source>
        <translation>设置对话成员在发送两次消息之间需要等候的时间</translation>
    </message>
</context>
<context>
    <name>FernschreiberUtils</name>
    <message>
        <source>sent a picture</source>
        <comment>myself</comment>
        <translation>发送图片</translation>
    </message>
    <message>
        <source>sent a picture</source>
        <translation>发送图片</translation>
    </message>
    <message>
        <source>sent a video</source>
        <comment>myself</comment>
        <translation>发送视频</translation>
    </message>
    <message>
        <source>sent a video</source>
        <translation>发送视频</translation>
    </message>
    <message>
        <source>sent an animation</source>
        <comment>myself</comment>
        <translation>发送动画</translation>
    </message>
    <message>
        <source>sent an animation</source>
        <translation>发送动画</translation>
    </message>
    <message>
        <source>sent a voice note</source>
        <translation>发送语音消息</translation>
    </message>
    <message>
        <source>sent a document</source>
        <comment>myself</comment>
        <translation>发送文档</translation>
    </message>
    <message>
        <source>sent a document</source>
        <translation>发送文档</translation>
    </message>
    <message>
        <source>sent a location</source>
        <comment>myself</comment>
        <translation>发送位置</translation>
    </message>
    <message>
        <source>sent a location</source>
        <translation>发送位置</translation>
    </message>
    <message>
        <source>have registered with Telegram</source>
        <comment>myself</comment>
        <translation>已注册到 Telegram</translation>
    </message>
    <message>
        <source>has registered with Telegram</source>
        <translation>已注册到 Telegram </translation>
    </message>
    <message>
        <source>joined this chat</source>
        <comment>myself</comment>
        <translation>已加入此对话</translation>
    </message>
    <message>
        <source>joined this chat</source>
        <translation>已加入此对话</translation>
    </message>
    <message>
        <source>were added to this chat</source>
        <comment>myself</comment>
        <translation>已经加入到此对话之中</translation>
    </message>
    <message>
        <source>was added to this chat</source>
        <translation>已加入到此对话</translation>
    </message>
    <message>
        <source>left this chat</source>
        <comment>myself</comment>
        <translation>离开此对话</translation>
    </message>
    <message>
        <source>left this chat</source>
        <translation>离开此对话</translation>
    </message>
    <message>
        <source>Sticker: %1</source>
        <translation>表情贴图: %1</translation>
    </message>
    <message>
        <source>sent a voice note</source>
        <comment>myself</comment>
        <translation>发送视频消息</translation>
    </message>
    <message>
        <source>sent a venue</source>
        <comment>myself</comment>
        <translation>发送地点</translation>
    </message>
    <message>
        <source>sent a venue</source>
        <translation>发送地点</translation>
    </message>
    <message>
        <source>changed the chat title</source>
        <comment>myself</comment>
        <translation>修改此对话标题</translation>
    </message>
    <message>
        <source>changed the chat title</source>
        <translation>修改此对话标题</translation>
    </message>
    <message>
        <source>sent a poll</source>
        <comment>myself</comment>
        <translation>发送投票</translation>
    </message>
    <message>
        <source>sent a poll</source>
        <translation>发送投票</translation>
    </message>
    <message>
        <source>sent a quiz</source>
        <comment>myself</comment>
        <translation>发送 quiz</translation>
    </message>
    <message>
        <source>sent a quiz</source>
        <translation>发送 quiz</translation>
    </message>
    <message>
        <source>created this group</source>
        <comment>myself</comment>
        <translation>已创建此群组</translation>
    </message>
    <message>
        <source>created this group</source>
        <translation>已创建此群组</translation>
    </message>
    <message>
        <source>changed the chat photo</source>
        <comment>myself</comment>
        <translation>修改此对话图片</translation>
    </message>
    <message>
        <source>changed the chat photo</source>
        <translation>修改此对话图片</translation>
    </message>
    <message>
        <source>deleted the chat photo</source>
        <comment>myself</comment>
        <translation>已删除此对话图片</translation>
    </message>
    <message>
        <source>deleted the chat photo</source>
        <translation>已删除此对话图片</translation>
    </message>
    <message>
        <source>changed the secret chat TTL setting</source>
        <comment>myself</comment>
        <translation>修改加密对话保留时长设置</translation>
    </message>
    <message>
        <source>changed the secret chat TTL setting</source>
        <translation>修改加密对话保留时长设置</translation>
    </message>
    <message>
        <source>upgraded this group to a supergroup</source>
        <comment>myself</comment>
        <translation>已更新此群组为超级群组</translation>
    </message>
    <message>
        <source>changed the pinned message</source>
        <comment>myself</comment>
        <translation>修改置顶消息</translation>
    </message>
    <message>
        <source>changed the pinned message</source>
        <translation>修改置顶消息</translation>
    </message>
    <message>
        <source>created a screenshot in this chat</source>
        <comment>myself</comment>
        <translation>已截图此对话</translation>
    </message>
    <message>
        <source>created a screenshot in this chat</source>
        <translation>已截图此对话</translation>
    </message>
    <message>
        <source>sent an unsupported message</source>
        <comment>myself</comment>
        <translation>发送不受支持的消息</translation>
    </message>
    <message>
        <source>sent an unsupported message</source>
        <translation>发送不受支持的消息</translation>
    </message>
    <message>
        <source>sent an unsupported message: %1</source>
        <translation>发送不受支持的消息: %1</translation>
    </message>
    <message>
        <source>upgraded this group to a supergroup</source>
        <translation>已更新此群组为超级群组</translation>
    </message>
    <message>
        <source>sent a self-destructing photo that is expired</source>
        <comment>myself</comment>
        <translation>发送过期即自毁图片</translation>
    </message>
    <message>
        <source>sent a self-destructing video that is expired</source>
        <comment>myself</comment>
        <translation>发送过期即自毁视频</translation>
    </message>
    <message>
        <source>sent a self-destructing video that is expired</source>
        <translation>发送过期即自毁视频</translation>
    </message>
    <message>
        <source>sent an unsupported message: %1</source>
        <comment>myself</comment>
        <translation>发送不受支持的消息: %1</translation>
    </message>
    <message>
        <source>sent a self-destructing photo that is expired</source>
        <translation>发送过期即自毁视频</translation>
    </message>
    <message>
        <source>sent an audio</source>
        <comment>myself</comment>
        <translation>发送音频</translation>
    </message>
    <message>
        <source>sent an audio</source>
        <translation>发送音频</translation>
    </message>
    <message>
        <source>has added %1 to the chat</source>
        <translation>已加入 %1 到此对话</translation>
    </message>
    <message>
        <source>has removed %1 from the chat</source>
        <translation>已从此对话移除 %1</translation>
    </message>
    <message>
        <source>have added %1 to the chat</source>
        <comment>myself</comment>
        <translation>已加入 %1 到此对话</translation>
    </message>
    <message>
        <source>have removed %1 from the chat</source>
        <comment>myself</comment>
        <translation>已从此对话移除 %1</translation>
    </message>
    <message numerus="yes">
        <source>scored %Ln points</source>
        <comment>myself</comment>
        <translation type="unfinished">
            <numerusform></numerusform>
        </translation>
    </message>
    <message numerus="yes">
        <source>scored %Ln points</source>
        <translation type="unfinished">
            <numerusform></numerusform>
        </translation>
    </message>
    <message>
        <source>sent a game</source>
        <comment>myself</comment>
        <translation type="unfinished"></translation>
    </message>
    <message>
        <source>sent a game</source>
        <translation type="unfinished"></translation>
    </message>
</context>
<context>
    <name>ImagePage</name>
    <message>
        <source>Download Picture</source>
        <translation>下载图片</translation>
    </message>
    <message>
        <source>Download of %1 successful.</source>
        <translation>已成功下载 %1 。</translation>
    </message>
    <message>
        <source>Download failed.</source>
        <translation>下载失败。</translation>
    </message>
</context>
<context>
    <name>InReplyToRow</name>
    <message>
        <source>You</source>
        <translation>你</translation>
    </message>
</context>
<context>
    <name>InitializationPage</name>
    <message>
        <source>OK</source>
        <translation>确认</translation>
    </message>
    <message>
        <source>Welcome to Fernschreiber!</source>
        <translation>欢迎使用 Fernschreiber ！</translation>
    </message>
    <message>
        <source>Please enter your phone number to continue.</source>
        <translation>请输入你的电话号码以继续。</translation>
    </message>
    <message>
        <source>Continue</source>
        <translation>继续</translation>
    </message>
    <message>
        <source>Please enter the code that you received:</source>
        <translation>请输入你收到的验证码:</translation>
    </message>
    <message>
        <source>Loading...</source>
        <translation>正在加载…</translation>
    </message>
    <message>
        <source>Unable to authenticate you with the entered code.</source>
        <translation>无法使用你输入的验证码进行授权。</translation>
    </message>
    <message>
        <source>Enter code again</source>
        <translation>再次输入验证码</translation>
    </message>
    <message>
        <source>Restart authentication</source>
        <translation>重新授权</translation>
    </message>
    <message>
        <source>Please enter your password:</source>
        <translation>请输入你的密码:</translation>
    </message>
    <message>
        <source>Register User</source>
        <translation>注册用户</translation>
    </message>
    <message>
        <source>Enter your First Name</source>
        <translation>输入你的名字</translation>
    </message>
    <message>
        <source>Enter your Last Name</source>
        <translation>输入你的姓氏</translation>
    </message>
    <message>
        <source>User Registration</source>
        <translation>用户注册</translation>
    </message>
    <message>
        <source>Use the international format, e.g. %1</source>
        <translation>请使用国际区号格式，例如 %1</translation>
    </message>
    <message>
        <source>About Fernschreiber</source>
        <translation>关于 Fernschreiber</translation>
    </message>
</context>
<context>
    <name>LocationPreview</name>
    <message>
        <source>Install Pure Maps to inspect this location.</source>
        <translation>请安装 Pure Maps 以插入位置</translation>
    </message>
</context>
<context>
    <name>MessageListViewItem</name>
    <message>
        <source>Reply to Message</source>
        <translation>回复此消息</translation>
    </message>
    <message>
        <source>Edit Message</source>
        <translation>编辑消息</translation>
    </message>
    <message>
        <source>Copy Message to Clipboard</source>
        <translation>复制消息到剪切板</translation>
    </message>
    <message>
        <source>Message deleted</source>
        <translation>已删除消息</translation>
    </message>
    <message>
        <source>Delete Message</source>
        <translation>删除消息</translation>
    </message>
    <message>
        <source>You</source>
        <translation>你</translation>
    </message>
    <message>
        <source>Forwarded Message</source>
        <translation>转发消息</translation>
    </message>
    <message>
        <source>Select Message</source>
        <translation>选择消息</translation>
    </message>
    <message>
        <source>Pin Message</source>
        <translation>置顶消息</translation>
    </message>
    <message>
        <source>Message unpinned</source>
        <translation>已取消消息置顶</translation>
    </message>
    <message>
        <source>Unpin Message</source>
        <translation>取消置顶</translation>
    </message>
</context>
<context>
    <name>MessageListViewItemSimple</name>
    <message>
        <source>You</source>
        <translation>你</translation>
    </message>
    <message numerus="yes">
        <source>scored %Ln points in %2</source>
        <comment>myself</comment>
        <translation type="unfinished">
            <numerusform></numerusform>
        </translation>
    </message>
    <message numerus="yes">
        <source>scored %Ln points in %2</source>
        <translation type="unfinished">
            <numerusform></numerusform>
        </translation>
    </message>
</context>
<context>
    <name>MessageOverlayFlickable</name>
    <message>
        <source>You</source>
        <translation>你</translation>
    </message>
    <message>
        <source>This message was forwarded. Original author: %1</source>
        <translation>此消息为转发消息，原作者: %1</translation>
    </message>
</context>
<context>
    <name>MessageViaLabel</name>
    <message>
        <source>via %1</source>
        <comment>message posted via bot user</comment>
        <translation type="unfinished"></translation>
    </message>
</context>
<context>
    <name>NewChatPage</name>
    <message>
        <source>Your Contacts</source>
        <translation>你的联系人</translation>
    </message>
    <message>
        <source>You don&apos;t have any contacts.</source>
        <translation>你还没有任何联系人。</translation>
    </message>
    <message>
        <source>Private Chat</source>
        <translation>个人对话</translation>
    </message>
    <message>
        <source>Secret Chat</source>
        <translation>加密对话</translation>
    </message>
    <message>
        <source>End-to-end-encrypted, accessible on this device only</source>
        <translation>端对端加密，仅能通过此设备访问。</translation>
    </message>
    <message>
        <source>Loading contacts...</source>
        <translation>正在加载联系人…</translation>
    </message>
    <message>
        <source>Transport-encrypted, uses Telegram Cloud, sharable across devices</source>
        <translation>传输加密，使用 Telegram 云，可以在设备之间共享</translation>
    </message>
    <message>
        <source>Search a contact...</source>
        <translation>搜索联系人…</translation>
    </message>
    <message>
        <source>Synchronize Contacts with Telegram</source>
        <translation>同步 Telegram 联系人</translation>
    </message>
    <message>
        <source>Could not synchronize your contacts with Telegram.</source>
        <translation>无法同步你的云端 Telegram 联系人。</translation>
    </message>
    <message>
        <source>Contacts successfully synchronized with Telegram.</source>
        <translation>已成功同步 Telegram 联系人。</translation>
    </message>
</context>
<context>
    <name>NotificationManager</name>
    <message numerus="yes">
        <source>%Ln unread messages</source>
        <translation>
            <numerusform>%Ln 则消息</numerusform>
        </translation>
    </message>
</context>
<context>
    <name>OverviewPage</name>
    <message>
        <source>About Fernschreiber</source>
        <translation>关于 Fernschreiber</translation>
    </message>
    <message>
        <source>Fernschreiber</source>
        <translation>Fernschreiber</translation>
    </message>
    <message>
        <source>Waiting for network...</source>
        <translation>等候网络连接…</translation>
    </message>
    <message>
        <source>Connecting to network...</source>
        <translation>正在连接到网络…</translation>
    </message>
    <message>
        <source>Connecting to proxy...</source>
        <translation>正在连接到代理…</translation>
    </message>
    <message>
        <source>Updating content...</source>
        <translation>正在更新内容…</translation>
    </message>
    <message>
        <source>Loading chat list...</source>
        <translation>正在加载对话列表…</translation>
    </message>
    <message>
        <source>Settings</source>
        <translation>设置</translation>
    </message>
    <message>
        <source>You don&apos;t have any chats yet.</source>
        <translation>你还没有任何对话。</translation>
    </message>
    <message>
        <source>New Chat</source>
        <translation>新对话</translation>
    </message>
    <message>
        <source>Filter your chats...</source>
        <translation>筛选你的对话…</translation>
    </message>
    <message>
        <source>Search Chats</source>
        <translation>搜索对话</translation>
    </message>
    <message>
        <source>Download of %1 successful.</source>
        <translation>已成功下载 %1 。</translation>
    </message>
    <message>
        <source>Download failed.</source>
        <translation>下载失败。</translation>
    </message>
    <message>
        <source>Tap on the title bar to filter your chats</source>
        <translation>点击顶部状态栏即可筛选你的对话</translation>
    </message>
    <message>
        <source>No matching chats found.</source>
        <translation>没有找到匹配的对话。</translation>
    </message>
    <message>
        <source>You can search public chats or create a new chat via the pull-down menu.</source>
        <translation>你可以搜索公共对话或通过下拉菜单创建新对话。</translation>
    </message>
</context>
<context>
    <name>PinnedMessageItem</name>
    <message>
        <source>You</source>
        <translation>你</translation>
    </message>
    <message>
        <source>Pinned Message</source>
        <translation>已置顶消息</translation>
    </message>
    <message>
        <source>Message unpinned</source>
        <translation>已取消置顶消息</translation>
    </message>
</context>
<context>
    <name>PollCreationPage</name>
    <message>
        <source>All answers have to contain 1-100 characters.</source>
        <translation>所有回答必须包含1-100个字符。</translation>
    </message>
    <message>
        <source>To send a quiz, you have to specify the right answer.</source>
        <translation>如果你想发送 quiz，必须指定正确答案。</translation>
    </message>
    <message>
        <source>You have to enter a question.</source>
        <translation>你必须输入问题。</translation>
    </message>
    <message>
        <source>The question has to be shorter than 256 characters.</source>
        <translation>问题必须短于256个字符。</translation>
    </message>
    <message>
        <source>A poll requires 2-10 answers.</source>
        <translation>一个选项需要包含2-10个回答。</translation>
    </message>
    <message>
        <source>Create a Poll</source>
        <comment>Dialog Header</comment>
        <translation>创建投票</translation>
    </message>
    <message>
        <source>in %1</source>
        <comment>After dialog header… Create a Poll in [group name]</comment>
        <translation>位于 %1</translation>
    </message>
    <message>
        <source>Enter your question here</source>
        <translation>在此输入你的问题</translation>
    </message>
    <message numerus="yes">
        <source>Question (%Ln characters left)</source>
        <translation>
            <numerusform>问题(剩余 %Ln 个字符)</numerusform>
        </translation>
    </message>
    <message>
        <source>Answers</source>
        <comment>Section header</comment>
        <translation>回答</translation>
    </message>
    <message>
        <source>Enter an answer here</source>
        <translation>在此输入回答</translation>
    </message>
    <message numerus="yes">
        <source>Answer (%Ln characters left)</source>
        <translation>
            <numerusform>回答(剩余 %Ln 个字符)</numerusform>
        </translation>
    </message>
    <message>
        <source>Add an answer</source>
        <translation>添加回答</translation>
    </message>
    <message>
        <source>Poll Options</source>
        <comment>Section header</comment>
        <translation>投票选项</translation>
    </message>
    <message>
        <source>Anonymous answers</source>
        <translation>匿名回答</translation>
    </message>
    <message>
        <source>Multiple answers allowed</source>
        <translation>允许选择多个回答</translation>
    </message>
    <message>
        <source>Quiz Mode</source>
        <translation>Quiz 模式</translation>
    </message>
    <message>
        <source>Quizzes have one correct answer. Participants can&apos;t revoke their responses.</source>
        <translation>Quiz 拥有一个正确选项，参与者无法撤销回答。</translation>
    </message>
</context>
<context>
    <name>PollPreview</name>
    <message numerus="yes">
        <source>%Ln%</source>
        <comment>% of votes for option</comment>
        <translation>
            <numerusform>%Ln%</numerusform>
        </translation>
    </message>
    <message>
        <source>Final Result:</source>
        <translation>最终结果:</translation>
    </message>
    <message>
        <source>Multiple Answers are allowed.</source>
        <translation>允许多个回答。</translation>
    </message>
    <message numerus="yes">
        <source>%Ln vote(s) total</source>
        <comment>number of total votes</comment>
        <translation>
            <numerusform>总计 %Ln 次回答</numerusform>
        </translation>
    </message>
    <message>
        <source>Close Poll</source>
        <translation>关闭投票</translation>
    </message>
    <message>
        <source>Reset Answer</source>
        <translation>重设回答</translation>
    </message>
</context>
<context>
    <name>PollResultsPage</name>
    <message>
        <source>Quiz Results</source>
        <translation>Quiz 结果</translation>
    </message>
    <message>
        <source>Poll Results</source>
        <translation>投票结果</translation>
    </message>
    <message numerus="yes">
        <source>%Ln vote(s) total</source>
        <comment>number of total votes</comment>
        <translation>
            <numerusform>总计 %Ln 次投票</numerusform>
        </translation>
    </message>
    <message>
        <source>Question</source>
        <comment>section header</comment>
        <translation>问题</translation>
    </message>
    <message>
        <source>Results</source>
        <comment>section header</comment>
        <translation>结果</translation>
    </message>
    <message numerus="yes">
        <source>%Ln vote(s)</source>
        <comment>number of votes for option</comment>
        <translation>
            <numerusform>%Ln 次投票</numerusform>
        </translation>
    </message>
    <message numerus="yes">
        <source>%Ln%</source>
        <comment>% of votes for option</comment>
        <translation>
            <numerusform>%Ln%</numerusform>
        </translation>
    </message>
    <message>
        <source>Chosen by:</source>
        <comment>This answer has been chosen by the following users</comment>
        <translation>选择此项的人:</translation>
    </message>
    <message numerus="yes">
        <source>%Ln vote(s) including yours</source>
        <comment>number of votes for option</comment>
        <translation>
            <numerusform>%Ln 次投票，包括你</numerusform>
        </translation>
    </message>
</context>
<context>
    <name>SearchChatsPage</name>
    <message>
        <source>No chats found.</source>
        <translation>没有找到对话。</translation>
    </message>
    <message>
        <source>Searching chats...</source>
        <translation>正在搜索对话…</translation>
    </message>
    <message>
        <source>Private Chat</source>
        <translation>个人对话</translation>
    </message>
    <message>
        <source>Group</source>
        <translation>群组</translation>
    </message>
    <message>
        <source>Channel</source>
        <translation>频道</translation>
    </message>
    <message numerus="yes">
        <source>%1 members</source>
        <translation>
            <numerusform>%1 位成员</numerusform>
        </translation>
    </message>
    <message numerus="yes">
        <source>%1 subscribers</source>
        <translation>
            <numerusform>%1 位订阅者</numerusform>
        </translation>
    </message>
    <message>
        <source>Search Chats</source>
        <translation>搜索对话</translation>
    </message>
    <message>
        <source>Search a chat...</source>
        <translation>搜索对话…</translation>
    </message>
    <message>
        <source>Enter your query to start searching (at least 5 characters needed)</source>
        <translation>输入你要搜索的内容（至少需要输入5个字符）</translation>
    </message>
</context>
<context>
    <name>SettingsPage</name>
    <message>
        <source>Settings</source>
        <translation>设置</translation>
    </message>
    <message>
        <source>Behavior</source>
        <translation>状态</translation>
    </message>
    <message>
        <source>Send message by enter</source>
        <translation>通过按下回车键发送消息</translation>
    </message>
    <message>
        <source>Send your message by pressing the enter key</source>
        <translation>通过按下回车键发送消息</translation>
    </message>
    <message>
        <source>Appearance</source>
        <translation>外观</translation>
    </message>
    <message>
        <source>Show stickers as images</source>
        <translation>以图片形式显示表情贴图</translation>
    </message>
    <message>
        <source>Show background for stickers and align them centrally like images</source>
        <translation>显示表情贴图背景并以图片形式自动居中</translation>
    </message>
    <message>
        <source>Notification feedback</source>
        <translation>通知反馈</translation>
    </message>
    <message>
        <source>All events</source>
        <translation>全部事件</translation>
    </message>
    <message>
        <source>Only new events</source>
        <translation>仅新事件</translation>
    </message>
    <message>
        <source>None</source>
        <translation>无</translation>
    </message>
    <message>
        <source>Use non-graphical feedback (sound, vibration) for notifications</source>
        <translation>使用非图像反馈方式通知消息（例如声音及振动）</translation>
    </message>
    <message>
        <source>Open-with menu integration</source>
        <translation>整合打开方式菜单</translation>
    </message>
    <message>
        <source>Integrate Fernschreiber into open-with menu of Sailfish OS</source>
        <translation>整合 Fernschreiber 到旗鱼系统打开方式菜单</translation>
    </message>
    <message>
        <source>Animate stickers</source>
        <translation>动态表情贴图</translation>
    </message>
    <message>
        <source>Notification turns on the display</source>
        <translation>收到通知时点亮屏幕</translation>
    </message>
    <message>
        <source>Storage</source>
        <translation>储存</translation>
    </message>
    <message>
        <source>Enable storage optimizer</source>
        <translation>开启储存加速器</translation>
    </message>
    <message>
        <source>Focus text input area after send</source>
        <translation>发送后聚焦文本输入区域</translation>
    </message>
    <message>
        <source>Focus the text input area after sending a message</source>
        <translation>发送消息后聚焦文本输入区域</translation>
    </message>
    <message>
        <source>Enable online-only mode</source>
        <translation>开启仅在线模式</translation>
    </message>
    <message>
        <source>Disables offline caching. Certain features may be limited or missing in this mode. Changes require a restart of Fernschreiber to take effect.</source>
<<<<<<< HEAD
        <translation></translation>
    </message>
    <message>
        <source>Privacy</source>
        <translation type="unfinished"></translation>
    </message>
    <message>
        <source>Allow sending Location to inline bots</source>
        <translation type="unfinished"></translation>
    </message>
    <message>
        <source>Some inline bots request location data when using them</source>
        <translation type="unfinished"></translation>
=======
        <translation>禁用离线缓存。某些特定功能会在此模式中受限或消失。切换模式需要重启 fernschreiber 才能生效。</translation>
>>>>>>> 72d6ceb2
    </message>
</context>
<context>
    <name>StickerPicker</name>
    <message>
        <source>Recently used</source>
        <translation>最近使用</translation>
    </message>
    <message>
        <source>Loading stickers...</source>
        <translation>正在加载表情贴图…</translation>
    </message>
</context>
<context>
    <name>VideoPage</name>
    <message>
        <source>Download Video</source>
        <translation>下载视频</translation>
    </message>
    <message>
        <source>Download of %1 successful.</source>
        <translation>已成功下载 %1 。</translation>
    </message>
    <message>
        <source>Download failed.</source>
        <translation>下载失败</translation>
    </message>
</context>
<context>
    <name>VoiceNoteOverlay</name>
    <message>
        <source>Record a Voice Note</source>
        <translation>录制语音消息</translation>
    </message>
    <message>
        <source>Press the button to start recording</source>
        <translation>按下按钮即可开始录音</translation>
    </message>
    <message>
        <source>Unavailable</source>
        <translation>不可用</translation>
    </message>
    <message>
        <source>Starting</source>
        <translation>正在启动</translation>
    </message>
    <message>
        <source>Recording</source>
        <translation>正在录音</translation>
    </message>
    <message>
        <source>Stopping</source>
        <translation>正在停止</translation>
    </message>
    <message>
        <source>Use recording</source>
        <translation>使用录音</translation>
    </message>
    <message>
        <source>Voice Note (%1)</source>
        <translation>语音消息 (%1)</translation>
    </message>
    <message>
        <source>Ready</source>
        <translation>就绪</translation>
    </message>
</context>
<context>
    <name>WebPagePreview</name>
    <message>
        <source>Preview not supported for this link...</source>
        <translation>不支持预览此链接…</translation>
    </message>
</context>
<context>
    <name>functions</name>
    <message>
        <source>Video: %1</source>
        <translation>视频: %1</translation>
    </message>
    <message>
        <source>has registered with Telegram</source>
        <translation>已注册到 Telegram </translation>
    </message>
    <message>
        <source>Picture: %1</source>
        <translation>图片: %1</translation>
    </message>
    <message>
        <source>Sticker: %1</source>
        <translation>表情贴图: %1</translation>
    </message>
    <message>
        <source>Audio: %1</source>
        <translation>音频: %1</translation>
    </message>
    <message>
        <source>Voice Note: %1</source>
        <translation>语音: %1</translation>
    </message>
    <message>
        <source>Animation: %1</source>
        <translation>动画: %1</translation>
    </message>
    <message>
        <source>Document: %1</source>
        <translation>文档: %1</translation>
    </message>
    <message>
        <source>sent a picture</source>
        <translation>发送图片</translation>
    </message>
    <message>
        <source>sent a video</source>
        <translation>发送视频</translation>
    </message>
    <message>
        <source>sent an animation</source>
        <translation>发送动画</translation>
    </message>
    <message>
        <source>sent an audio</source>
        <translation>发送音频</translation>
    </message>
    <message>
        <source>sent a voice note</source>
        <translation>发送语音消息</translation>
    </message>
    <message>
        <source>sent a document</source>
        <translation>发送文档</translation>
    </message>
    <message>
        <source>sent a location</source>
        <translation>发送位置</translation>
    </message>
    <message>
        <source>joined this chat</source>
        <translation>已加入对话</translation>
    </message>
    <message>
        <source>was added to this chat</source>
        <translation>已加入到此对话</translation>
    </message>
    <message>
        <source>left this chat</source>
        <translation>离开此对话</translation>
    </message>
    <message>
        <source>%1M</source>
        <translation>%1M</translation>
    </message>
    <message>
        <source>%1K</source>
        <translation>%1K</translation>
    </message>
    <message>
        <source>sent a venue</source>
        <translation>发送地点</translation>
    </message>
    <message>
        <source>sent a picture</source>
        <comment>myself</comment>
        <translation>发送图片</translation>
    </message>
    <message>
        <source>sent a video</source>
        <comment>myself</comment>
        <translation>发送视频</translation>
    </message>
    <message>
        <source>sent an animation</source>
        <comment>myself</comment>
        <translation>发送动画</translation>
    </message>
    <message>
        <source>sent an audio</source>
        <comment>myself</comment>
        <translation>发送音频</translation>
    </message>
    <message>
        <source>sent a voice note</source>
        <comment>myself</comment>
        <translation>发送语音</translation>
    </message>
    <message>
        <source>sent a document</source>
        <comment>myself</comment>
        <translation>发送文档</translation>
    </message>
    <message>
        <source>sent a location</source>
        <comment>myself</comment>
        <translation>发送位置</translation>
    </message>
    <message>
        <source>sent a venue</source>
        <comment>myself</comment>
        <translation>发送地点</translation>
    </message>
    <message>
        <source>have registered with Telegram</source>
        <translation>已注册到 Telegram</translation>
    </message>
    <message>
        <source>joined this chat</source>
        <comment>myself</comment>
        <translation>已加入此对话</translation>
    </message>
    <message>
        <source>were added to this chat</source>
        <comment>myself</comment>
        <translation>已经加入到此对话之中</translation>
    </message>
    <message>
        <source>left this chat</source>
        <comment>myself</comment>
        <translation>离开此对话</translation>
    </message>
    <message>
        <source>was never online</source>
        <translation>完全离线</translation>
    </message>
    <message>
        <source>last online: last month</source>
        <translation>上次在线时间：上月</translation>
    </message>
    <message>
        <source>last online: last week</source>
        <translation>上次在线时间：上周</translation>
    </message>
    <message>
        <source>last online: %1</source>
        <translation>上次在线时间： %1</translation>
    </message>
    <message>
        <source>online</source>
        <translation>在线</translation>
    </message>
    <message>
        <source>was recently online</source>
        <translation>最近在线</translation>
    </message>
    <message>
        <source>Admin</source>
        <comment>channel user role</comment>
        <translation>管理员</translation>
    </message>
    <message>
        <source>Banned</source>
        <comment>channel user role</comment>
        <translation>已禁止</translation>
    </message>
    <message>
        <source>Creator</source>
        <comment>channel user role</comment>
        <translation>创建者</translation>
    </message>
    <message>
        <source>Restricted</source>
        <comment>channel user role</comment>
        <translation>已受限</translation>
    </message>
    <message>
        <source>changed the chat title to %1</source>
        <comment>myself</comment>
        <translation>已修改对话头衔为 %1</translation>
    </message>
    <message>
        <source>changed the chat title to %1</source>
        <translation>已修改对话头衔为 %1</translation>
    </message>
    <message>
        <source>sent a poll</source>
        <comment>myself</comment>
        <translation>发送投票</translation>
    </message>
    <message>
        <source>sent a poll</source>
        <translation>发送投票</translation>
    </message>
    <message>
        <source>sent an anonymous quiz</source>
        <comment>myself</comment>
        <translation>发送匿名 quiz</translation>
    </message>
    <message>
        <source>sent an anonymous quiz</source>
        <translation>发送匿名 quiz</translation>
    </message>
    <message>
        <source>sent a quiz</source>
        <comment>myself</comment>
        <translation>发送 quiz</translation>
    </message>
    <message>
        <source>sent a quiz</source>
        <translation>发送 quiz</translation>
    </message>
    <message>
        <source>sent an anonymous poll</source>
        <comment>myself</comment>
        <translation>发送匿名投票</translation>
    </message>
    <message>
        <source>sent an anonymous poll</source>
        <translation>发送匿名投票</translation>
    </message>
    <message>
        <source>Anonymous Quiz</source>
        <translation>匿名 Quiz</translation>
    </message>
    <message>
        <source>Quiz</source>
        <translation>Quiz</translation>
    </message>
    <message>
        <source>Anonymous Poll</source>
        <translation>匿名投票</translation>
    </message>
    <message>
        <source>Poll</source>
        <translation>投票</translation>
    </message>
    <message>
        <source>created this group</source>
        <comment>myself</comment>
        <translation>已创建此群组</translation>
    </message>
    <message>
        <source>created this group</source>
        <translation>已创建此群组</translation>
    </message>
    <message>
        <source>changed the chat photo</source>
        <comment>myself</comment>
        <translation>已修改此对话图片</translation>
    </message>
    <message>
        <source>changed the chat photo</source>
        <translation>已修改此对话图片</translation>
    </message>
    <message>
        <source>deleted the chat photo</source>
        <comment>myself</comment>
        <translation>已删除此对话图片</translation>
    </message>
    <message>
        <source>deleted the chat photo</source>
        <translation>已删除此对话图片</translation>
    </message>
    <message>
        <source>changed the secret chat TTL setting</source>
        <comment>myself; TTL = Time To Live</comment>
        <translation>修改加密对话保留时长设置</translation>
    </message>
    <message>
        <source>changed the secret chat TTL setting</source>
        <comment>TTL = Time To Live</comment>
        <translation>修改加密对话保留时长设置</translation>
    </message>
    <message>
        <source>upgraded this group to a supergroup</source>
        <comment>myself</comment>
        <translation>已更新此对话为超级群组。</translation>
    </message>
    <message>
        <source>changed the pinned message</source>
        <comment>myself</comment>
        <translation>修改置顶消息</translation>
    </message>
    <message>
        <source>changed the pinned message</source>
        <translation>修改置顶消息</translation>
    </message>
    <message>
        <source>created a screenshot in this chat</source>
        <comment>myself</comment>
        <translation>已截图此对话</translation>
    </message>
    <message>
        <source>created a screenshot in this chat</source>
        <translation>已截图此对话</translation>
    </message>
    <message>
        <source>sent an unsupported message</source>
        <comment>myself</comment>
        <translation>发送不受支持的消息</translation>
    </message>
    <message>
        <source>sent an unsupported message</source>
        <translation>发送不受支持的消息</translation>
    </message>
    <message>
        <source>sent an unsupported message: %1</source>
        <comment>myself; %1 is message type</comment>
        <translation>发送不受支持的消息: %1</translation>
    </message>
    <message>
        <source>sent an unsupported message: %1</source>
        <comment>%1 is message type</comment>
        <translation>发送不受支持的消息: %1</translation>
    </message>
    <message>
        <source>upgraded this group to a supergroup</source>
        <translation>已更新此群组为超级群组</translation>
    </message>
    <message>
        <source>sent a self-destructing photo that is expired</source>
        <comment>myself</comment>
        <translation>发送过期即自毁图片</translation>
    </message>
    <message>
        <source>sent a self-destructing photo that is expired</source>
        <translation>发送过期即自毁视频</translation>
    </message>
    <message>
        <source>sent a self-destructing video that is expired</source>
        <comment>myself</comment>
        <translation>发送过期即自毁视频</translation>
    </message>
    <message>
        <source>sent a self-destructing video that is expired</source>
        <translation>发送过期即自毁视频</translation>
    </message>
    <message>
        <source>Unable to find user %1</source>
        <translation>无法找到用户 %1</translation>
    </message>
    <message>
        <source>sent a video note</source>
        <comment>myself</comment>
        <translation>发送视频消息</translation>
    </message>
    <message>
        <source>sent a video note</source>
        <translation>发送视频消息</translation>
    </message>
    <message>
        <source>You are already a member of this chat.</source>
        <translation>你已是此对话成员。</translation>
    </message>
    <message>
        <source>Closed!</source>
        <translation>已关闭！</translation>
    </message>
    <message>
        <source>Pending acknowledgement</source>
        <translation>等待确认</translation>
    </message>
    <message>
        <source>has added %1 to the chat</source>
        <translation>已加入 %1 到此对话</translation>
    </message>
    <message>
        <source>has removed %1 from the chat</source>
        <translation>已从此对话移除 %1</translation>
    </message>
    <message>
        <source>have added %1 to the chat</source>
        <comment>myself</comment>
        <translation>已加入 %1 到此对话</translation>
    </message>
    <message>
        <source>have removed %1 from the chat</source>
        <comment>myself</comment>
        <translation>已从此对话移除 %1</translation>
    </message>
    <message numerus="yes">
        <source>scored %Ln points</source>
        <comment>myself</comment>
        <translation type="unfinished">
            <numerusform></numerusform>
        </translation>
    </message>
    <message>
        <source>sent a game</source>
        <comment>myself</comment>
        <translation type="unfinished"></translation>
    </message>
    <message>
        <source>sent a game</source>
        <translation type="unfinished"></translation>
    </message>
</context>
</TS><|MERGE_RESOLUTION|>--- conflicted
+++ resolved
@@ -1465,8 +1465,7 @@
     </message>
     <message>
         <source>Disables offline caching. Certain features may be limited or missing in this mode. Changes require a restart of Fernschreiber to take effect.</source>
-<<<<<<< HEAD
-        <translation></translation>
+        <translation>禁用离线缓存。某些特定功能会在此模式中受限或消失。切换模式需要重启 fernschreiber 才能生效。</translation>
     </message>
     <message>
         <source>Privacy</source>
@@ -1479,9 +1478,6 @@
     <message>
         <source>Some inline bots request location data when using them</source>
         <translation type="unfinished"></translation>
-=======
-        <translation>禁用离线缓存。某些特定功能会在此模式中受限或消失。切换模式需要重启 fernschreiber 才能生效。</translation>
->>>>>>> 72d6ceb2
     </message>
 </context>
 <context>
