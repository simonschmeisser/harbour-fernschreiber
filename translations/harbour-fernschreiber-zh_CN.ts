--- conflicted
+++ resolved
@@ -1024,19 +1024,19 @@
         <translation>新对话</translation>
     </message>
     <message>
-<<<<<<< HEAD
         <source>Filter your chats...</source>
         <translation type="unfinished"></translation>
     </message>
     <message>
         <source>Search Chats</source>
-=======
+        <translation type="unfinished"></translation>
+    </message>
+    <message>
         <source>Download of %1 successful.</source>
         <translation type="unfinished">已成功下载 %1 。</translation>
     </message>
     <message>
         <source>Download failed.</source>
->>>>>>> e6fd5885
         <translation type="unfinished"></translation>
     </message>
 </context>
